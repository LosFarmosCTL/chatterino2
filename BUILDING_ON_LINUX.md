# Linux

Note on Qt version compatibility: If you are installing Qt from a package manager, please ensure the version you are installing is at least **Qt 5.15 or newer**.

## Install dependencies

<<<<<<< HEAD
_Most likely works the same for other Debian-like distros_

1. Install all of the dependencies using `sudo apt install qttools5-dev qtmultimedia5-dev qt5-image-formats-plugin libqt5svg5-dev libboost-dev libssl-dev libboost-system-dev libboost-filesystem-dev cmake g++`

### Compiling through Qt Creator

1. Install C++ IDE Qt Creator by using `sudo apt install qtcreator`
1. Open `chatterino.pro` with Qt Creator and select build

### Manually

1. Go into the project directory
1. Create a build folder and go into it (`mkdir build && cd build`)
1. Use one of the options below to compile it

### Using CMake

`cmake .. && make`

### Using QMake

`qmake .. && make`

## Arch Linux

### Through AUR

- [chatterino2-git](https://aur.archlinux.org/packages/chatterino2-git/)

### Manually

1. Install all of the dependencies using `sudo pacman -S --needed qt5-base qt5-multimedia qt5-imageformats qt5-svg qt5-tools gst-plugins-ugly gst-plugins-good boost rapidjson pkgconf openssl cmake`
1. Go into the project directory
1. Create a build folder and go into it (`mkdir build && cd build`)
1. Use one of the options below to compile it
=======
### Ubuntu 20.04

_Most likely works the same for other Debian-like distros_
>>>>>>> ebc7852f

Install all of the dependencies using `sudo apt install qttools5-dev qtmultimedia5-dev libqt5svg5-dev libboost-dev libssl-dev libboost-system-dev libboost-filesystem-dev cmake g++`

### Arch Linux

Install all of the dependencies using `sudo pacman -S --needed qt5-base qt5-multimedia qt5-svg qt5-tools gst-plugins-ugly gst-plugins-good boost rapidjson pkgconf openssl cmake`

Alternatively you can use the [chatterino2-git](https://aur.archlinux.org/packages/chatterino2-git/) package to build and install Chatterino for you.

### Fedora 28 and above

_Most likely works the same for other Red Hat-like distros. Substitute `dnf` with `yum`._

<<<<<<< HEAD
1. Install all of the dependencies using `sudo dnf install qt5-qtbase-devel qt5-qtmultimedia-devel qt5-qtsvg-devel qt5-qtimageformats-devel qt5-linguist libsecret-devel openssl-devel boost-devel cmake`
1. Go into the project directory
1. Create a build folder and go into it (`mkdir build && cd build`)
1. Use one of the options below to compile it

### Using CMake
=======
Install all of the dependencies using `sudo dnf install qt5-qtbase-devel qt5-qtmultimedia-devel qt5-qtsvg-devel qt5-linguist libsecret-devel openssl-devel boost-devel cmake`
>>>>>>> ebc7852f

### NixOS 18.09+

Enter the development environment with all of the dependencies: `nix-shell -p openssl boost qt5.full pkg-config cmake`

## Compile

### Through Qt Creator

1. Install C++ IDE Qt Creator by using `sudo apt install qtcreator`
1. Open `CMakeLists.txt` with Qt Creator and select build

## Manually

1. In the project directory, create a build directory and enter it
   ```sh
   mkdir build
   cd build
   ```
1. Generate build files
   ```sh
   cmake ..
   ```
1. Build the project
   ```sh
   make
   ```<|MERGE_RESOLUTION|>--- conflicted
+++ resolved
@@ -4,49 +4,11 @@
 
 ## Install dependencies
 
-<<<<<<< HEAD
-_Most likely works the same for other Debian-like distros_
-
-1. Install all of the dependencies using `sudo apt install qttools5-dev qtmultimedia5-dev qt5-image-formats-plugin libqt5svg5-dev libboost-dev libssl-dev libboost-system-dev libboost-filesystem-dev cmake g++`
-
-### Compiling through Qt Creator
-
-1. Install C++ IDE Qt Creator by using `sudo apt install qtcreator`
-1. Open `chatterino.pro` with Qt Creator and select build
-
-### Manually
-
-1. Go into the project directory
-1. Create a build folder and go into it (`mkdir build && cd build`)
-1. Use one of the options below to compile it
-
-### Using CMake
-
-`cmake .. && make`
-
-### Using QMake
-
-`qmake .. && make`
-
-## Arch Linux
-
-### Through AUR
-
-- [chatterino2-git](https://aur.archlinux.org/packages/chatterino2-git/)
-
-### Manually
-
-1. Install all of the dependencies using `sudo pacman -S --needed qt5-base qt5-multimedia qt5-imageformats qt5-svg qt5-tools gst-plugins-ugly gst-plugins-good boost rapidjson pkgconf openssl cmake`
-1. Go into the project directory
-1. Create a build folder and go into it (`mkdir build && cd build`)
-1. Use one of the options below to compile it
-=======
 ### Ubuntu 20.04
 
 _Most likely works the same for other Debian-like distros_
->>>>>>> ebc7852f
 
-Install all of the dependencies using `sudo apt install qttools5-dev qtmultimedia5-dev libqt5svg5-dev libboost-dev libssl-dev libboost-system-dev libboost-filesystem-dev cmake g++`
+Install all of the dependencies using `sudo apt install qttools5-dev qtmultimedia5-dev qt5-image-formats-plugins libqt5svg5-dev libboost-dev libssl-dev libboost-system-dev libboost-filesystem-dev cmake g++`
 
 ### Arch Linux
 
@@ -58,16 +20,7 @@
 
 _Most likely works the same for other Red Hat-like distros. Substitute `dnf` with `yum`._
 
-<<<<<<< HEAD
-1. Install all of the dependencies using `sudo dnf install qt5-qtbase-devel qt5-qtmultimedia-devel qt5-qtsvg-devel qt5-qtimageformats-devel qt5-linguist libsecret-devel openssl-devel boost-devel cmake`
-1. Go into the project directory
-1. Create a build folder and go into it (`mkdir build && cd build`)
-1. Use one of the options below to compile it
-
-### Using CMake
-=======
 Install all of the dependencies using `sudo dnf install qt5-qtbase-devel qt5-qtmultimedia-devel qt5-qtsvg-devel qt5-linguist libsecret-devel openssl-devel boost-devel cmake`
->>>>>>> ebc7852f
 
 ### NixOS 18.09+
 
