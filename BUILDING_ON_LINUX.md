# Linux

Note on Qt version compatibility: If you are installing Qt from a package manager, please ensure the version you are installing is at least **Qt 5.12 or newer**.

## Ubuntu 20.04

_Most likely works the same for other Debian-like distros_

1. Install all of the dependencies using `sudo apt install qttools5-dev qtmultimedia5-dev qt5-image-formats-plugin libqt5svg5-dev libboost-dev libssl-dev libboost-system-dev libboost-filesystem-dev cmake g++`

### Compiling through Qt Creator

1. Install C++ IDE Qt Creator by using `sudo apt install qtcreator`
1. Open `chatterino.pro` with Qt Creator and select build

### Manually

1. Go into the project directory
1. Create a build folder and go into it (`mkdir build && cd build`)
1. Use one of the options below to compile it

### Using CMake

`cmake .. && make`

### Using QMake

`qmake .. && make`

## Arch Linux

### Through AUR

- [chatterino2-git](https://aur.archlinux.org/packages/chatterino2-git/)

### Manually

<<<<<<< HEAD
1. Install all of the dependencies using `sudo pacman -S qt5-base qt5-multimedia qt5-imageformats qt5-svg qt5-tools gst-plugins-ugly gst-plugins-good boost rapidjson pkgconf openssl cmake`
=======
1. Install all of the dependencies using `sudo pacman -S --needed qt5-base qt5-multimedia qt5-svg qt5-tools gst-plugins-ugly gst-plugins-good boost rapidjson pkgconf openssl cmake`
>>>>>>> 980a3e1b
1. Go into the project directory
1. Create a build folder and go into it (`mkdir build && cd build`)
1. Use one of the options below to compile it

### Using CMake

`cmake .. && make`

### Using QMake

`qmake .. && make`

## Fedora 28 and above

_Most likely works the same for other Red Hat-like distros. Substitute `dnf` with `yum`._

1. Install all of the dependencies using `sudo dnf install qt5-qtbase-devel qt5-qtmultimedia-devel qt5-qtimageformats-devel qt5-qtsvg-devel libsecret-devel openssl-devel boost-devel cmake`
1. Go into the project directory
1. Create a build folder and go into it (`mkdir build && cd build`)
1. Use one of the options below to compile it

### Using CMake

`cmake .. && make -j$(nproc)`

### Using QMake

`qmake-qt5 .. && make -j$(nproc)`

## NixOS 18.09+

1. Enter the development environment with all of the dependencies: `nix-shell -p openssl boost qt5.full pkg-config cmake`
1. Go into the project directory
1. Create a build folder and go into it (`mkdir build && cd build`)
1. Use one of the options below to compile it

### Using CMake

`cmake .. && make`

### Using QMake

`qmake .. && make`<|MERGE_RESOLUTION|>--- conflicted
+++ resolved
@@ -35,11 +35,7 @@
 
 ### Manually
 
-<<<<<<< HEAD
-1. Install all of the dependencies using `sudo pacman -S qt5-base qt5-multimedia qt5-imageformats qt5-svg qt5-tools gst-plugins-ugly gst-plugins-good boost rapidjson pkgconf openssl cmake`
-=======
 1. Install all of the dependencies using `sudo pacman -S --needed qt5-base qt5-multimedia qt5-svg qt5-tools gst-plugins-ugly gst-plugins-good boost rapidjson pkgconf openssl cmake`
->>>>>>> 980a3e1b
 1. Go into the project directory
 1. Create a build folder and go into it (`mkdir build && cd build`)
 1. Use one of the options below to compile it
