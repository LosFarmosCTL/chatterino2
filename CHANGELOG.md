--- conflicted
+++ resolved
@@ -3,7 +3,6 @@
 
 ## Unversioned
 
-<<<<<<< HEAD
 ### Dankerino
 
 - Major: Add 7TV emotes from Chatterino7 (Mm2PL/Dankerino#79)
@@ -14,7 +13,9 @@
 - Minor: Update 7TV code (Mm2pl/Dankerino#95)
 
 ### Chatterino
-=======
+
+## 2.3.4
+
 - Minor: Remove TwitchEmotes.com attribution and the open/copy options when right-clicking a Twitch Emote. (#2214, #3136)
 - Minor: Strip leading @ and trailing , from username in /user and /usercard commands. (#3143)
 - Minor: Display a system message when reloading subscription emotes to match BTTV/FFZ behavior (#3135)
@@ -23,10 +24,6 @@
 - Bugfix: Fixed a bug that caused all badge highlights to use the same color. (#3132, #3134)
 - Dev: Renamed CMake's build option `USE_SYSTEM_QT5KEYCHAIN` to `USE_SYSTEM_QTKEYCHAIN`. (#3103)
 - Dev: Add benchmarks that can be compiled with the `BUILD_BENCHMARKS` CMake flag. Off by default. (#3038)
-
-## 2.3.4
->>>>>>> b3bb7e2d
-
 - Major: Newly uploaded Twitch emotes are once again present in emote picker and can be autocompleted with Tab as well. (#2992)
 - Major: Deprecated `/(un)follow` commands and (un)following in the usercards as Twitch has removed this feature for 3rd party applications. (#3076, #3078)
 - Major: Added the ability to add nicknames for users. (#137, #2981)
