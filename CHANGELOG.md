--- conflicted
+++ resolved
@@ -2,7 +2,6 @@
 
 ## Unversioned
 
-<<<<<<< HEAD
 ### Dankerino
 - Minor: Add setting for chat placeholder text. (Mm2PL/dankerino#19)
 - Major: Add Dankerino badges
@@ -14,10 +13,7 @@
 
 ### Chatterino
 
-- Major: Added clip creation support. You can create clips with `/clip` command, `Alt+X` keybind or `Create a clip` option in split header's context menu. This requires a new authentication scope so re-authentication will be required to use it. (#2271, #2377)
-=======
 - Major: Added clip creation support. You can create clips with `/clip` command, `Alt+X` keybind or `Create a clip` option in split header's context menu. This requires a new authentication scope so re-authentication will be required to use it. (#2271, #2377, #2528)
->>>>>>> 1f5b62e6
 - Major: Added "Channel Filters". See https://wiki.chatterino.com/Filters/ for how they work or how to configure them. (#1748, #2083, #2090, #2200, #2225)
 - Major: Added Streamer Mode configuration (under `Settings -> General`), where you can select which features of Chatterino should behave differently when you are in Streamer Mode. (#2001, #2316, #2342, #2376)
 - Major: Color mentions to match the mentioned users. You can disable this by unchecking "Color @usernames" under `Settings -> General -> Advanced (misc.)`. (#1963, #2284)
