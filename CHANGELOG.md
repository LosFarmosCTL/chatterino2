# Changelog

## Unversioned

<<<<<<< HEAD
### Dankerino

- Minor: Allow for adjusting rate limit settings.
- Major: Add 7TV emotes from Chatterino7 (Mm2PL/Dankerino#79)

### Chatterino

=======
- Major: Added ability to toggle visibility of Channel Tabs - This can be done by right-clicking the tab area or pressing the keyboard shortcut (default: Ctrl+U). (#2600)
>>>>>>> 508fea63
- Minor: Added moderation buttons to search popup when searching in a split with moderation mode enabled. (#2148, #2803)
- Minor: Made "#channel" in `/mentions` tab show in usercards and in the search popup. (#2802)
- Minor: Added settings to disable custom FrankerFaceZ VIP/mod badges. (#2693, #2759)
- Minor: Limit the number of recent chatters to improve memory usage and reduce freezes. (#2796, #2814)
- Minor: Added `/popout` command. Usage: `/popout [channel]`. It opens browser chat for the provided channel. Can also be used without arguments to open current channels browser chat. (#2556, #2812)
<<<<<<< HEAD
=======
- Minor: Improved matching of game names when using `/setgame` command (#2636)
>>>>>>> 508fea63
- Bugfix: Fixed FFZ emote links for global emotes (#2807, #2808)

## 2.3.2

### Dankerino

- Minor: Dankerino 'Remove spaces around emotes' setting was internally
  replaced by Chatterino one. The config key was changed but the transition is
  automatic (Mm2PL/Dankerino#65)

### Chatterino

- Major: New split for channels going live! /live. (#1797)
- Minor: Added a message that displays a new date on new day. (#1016)
- Minor: Hosting messages are now clickable. (#2655)
- Minor: Messages held by automod are now shown to the user. (#2626)
- Minor: Load 100 blocked users rather than the default 20. (#2772)
- Bugfix: Fixed a potential crashing issue related to the browser extension. (#2774)
- Bugfix: Strip newlines from stream titles to prevent text going off of split header (#2755)
- Bugfix: Automod messages now work properly again. (#2682)
- Bugfix: `Login expired` message no longer highlights all tabs. (#2735)
- Bugfix: Fix a deadlock that would occur during user badge loading. (#1704, #2756)
- Bugfix: Tabbing in `Select a channel to open` is now consistent. (#1797)
- Bugfix: Fix Ctrl + Backspace not closing colon emote picker. (#2780)
- Bugfix: Approving/denying AutoMod messages works again. (#2779)
- Dev: Migrated AutoMod approve/deny endpoints to Helix. (#2779)
- Dev: Migrated Get Cheermotes endpoint to Helix. (#2440)

## 2.3.1

- Major: Fixed crashing with the extension (#2704)
- Major: Added the ability to highlight messages based on user badges. (#1704)
- Minor: Added visual indicator to message length if over 500 characters long (#2659)
- Minor: Added `is:<flags>` search filter to find messages of specific types. (#2653, #2671)
- Minor: Added image links to the badge context menu. (#2667)
- Minor: Added a setting to hide Twitch Predictions badges. (#2668)
- Minor: Optionally remove spaces between emotes, originally made for Mm2PL/Dankerino. (#2651)
- Minor: Improved UX of `Rename Tab` dialog. (#2713)
- Bugfix: Added missing Copy/Open link context menu entries to emotes in Emote Picker. (#2670)
- Bugfix: Fixed visual glitch with smooth scrolling. (#2084)
- Bugfix: Clicking on split header focuses its split. (#2720)
- Bugfix: Handle new user messages ("rituals") properly. (#2703)

## 2.3.0

### Dankerino

- Minor: Add setting for chat placeholder text. (Mm2PL/dankerino#19)
- Major: Add Dankerino badges
- Major: Add /settitle (Mm2PL/chatterino2#8)
- Major: Add /setgame (Mm2PL/chatterino2#9)
- Major: Add GUI for /settitle, /setgame (Mm2PL/chatterino#11)
- Major: Edit stream tags in GUI (Mm2PL/chatterino#12)
- Major: Add support for Supibot AFKs in user cards (Mm2PL/dankerino#17)
- Minor: Optionally remove spaces between emotes (Mm2PL/dankerino#53)
- Minor: Split colorizing usernames on IRC and Twitch into two settings (Mm2PL/dankerino#56)
- Minor: Add option to lowercase usernames (Mm2PL/dankerino#57)
- Minor: Add support for joining parallel universes (Mm2PL/dankerino#58)

### Chatterino

- Major: Added custom FrankerFaceZ VIP Badges. (#2628)
- Minor: Added `in:<channels>` search filter to find messages sent in specific channels. (#2299, #2634)
- Minor: Allow for built-in Chatterino commands to be used in custom commands. (#2632)
- Bugfix: Size of splits not saved properly (#2362, #2548)
- Bugfix: Fix crash that could occur when the user changed the "Custom stream player URI Scheme" setting if the user had closed down and splits in the application runtime. (#2592)
- Major: Added clip creation support. You can create clips with `/clip` command, `Alt+X` keybind or `Create a clip` option in split header's context menu. This requires a new authentication scope so re-authentication will be required to use it. (#2271, #2377, #2528)
- Major: Added "Channel Filters". See https://wiki.chatterino.com/Filters/ for how they work or how to configure them. (#1748, #2083, #2090, #2200, #2225)
- Major: Added Streamer Mode configuration (under `Settings -> General`), where you can select which features of Chatterino should behave differently when you are in Streamer Mode. (#2001, #2316, #2342, #2376)
- Major: Add `/settitle` and `/setgame` commands, originally made for Mm2PL/Dankerino. (#2534, #2609)
- Major: Color mentions to match the mentioned users. You can disable this by unchecking "Color @usernames" under `Settings -> General -> Advanced (misc.)`. (#1963, #2284, #2597)
- Major: Commands `/ignore` and `/unignore` have been renamed to `/block` and `/unblock` in order to keep consistency with Twitch's terms. (#2370)
- Major: Added support for bit emotes - the ones you unlock after cheering to streamer. (#2550)
- Minor: Added `/clearmessages` command - does what "Burger menu -> More -> Clear messages" does. (#2485)
- Minor: Added `/marker` command - similar to webchat, it creates a stream marker. (#2360)
- Minor: Added `/chatters` command showing chatter count. (#2344)
- Minor: Added a button to the split context menu to open the moderation view for a channel when the account selected has moderator permissions. (#2321)
- Minor: Made BetterTTV emote tooltips use authors' display name. (#2267)
- Minor: Added Ctrl + 1/2/3/... and Ctrl+9 shortcuts to Emote Popup (activated with Ctrl+E). They work exactly the same as shortcuts in main window. (#2263)
- Minor: Added reconnect link to the "You are banned" message. (#2266)
- Minor: Improved search popup window titles. (#2268)
- Minor: Made "#channel" in `/mentions` tab a clickable link which takes you to the channel that you were mentioned in. (#2220)
- Minor: Added a keyboard shortcut (Ctrl+F5) for "Reconnect" (#2215)
- Minor: Made `Try to find usernames without @ prefix` option still resolve usernames when special characters (commas, dots, (semi)colons, exclamation mark, question mark) are appended to them. (#2212)
- Minor: Made usercard update user's display name (#2160)
- Minor: Added placeholder text for message text input box. (#2143, #2149, #2264)
- Minor: Added support for FrankerFaceZ badges. (#2101, part of #1658)
- Minor: Added a navigation list to the settings and reordered them.
- Minor: Added a link to twitchemotes.com to context menu when right-clicking Twitch emotes. (#2214)
- Minor: Improved viewer list window.
- Minor: Added emote completion with `:` to the whispers channel (#2075)
- Minor: Made the current channels emotes appear at the top of the emote picker popup. (#2057)
- Minor: Added viewer list button to twitch channel header. (#1978)
- Minor: Added followage and subage information to usercard. (#2023)
- Minor: Added an option to only open channels specified in command line with `-c` parameter. You can also use `--help` to display short help message (#1940, #2368)
- Minor: Added customizable timeout buttons to the user info popup
- Minor: Deprecate loading of "v1" window layouts. If you haven't updated Chatterino in more than 2 years, there's a chance you will lose your window layout.
- Minor: User popup will now automatically display messages as they are received. (#1982, #2514)
- Minor: Changed the English in two rate-limited system messages (#1878)
- Minor: Added a setting to disable messages sent to /mentions split from making the tab highlight with the red marker (#1994)
- Minor: Added image for streamer mode in the user popup icon.
- Minor: Added vip and unvip buttons.
- Minor: Added settings for displaying where the last message was.
- Minor: Commands are now saved upon pressing Ok in the settings window
- Minor: Colorized nicknames now enabled by default
- Minor: Show channels live now enabled by default
- Minor: Bold usernames enabled by default
- Minor: Improve UX of the "Login expired!" message (#2029)
- Minor: PageUp and PageDown now scroll in the selected split and in the emote popup (#2070, #2081, #2410, #2607)
- Minor: Allow highlights to be excluded from `/mentions`. Excluded highlights will not trigger tab highlights either. (#1793, #2036)
- Minor: Flag all popup dialogs as actual dialogs so they get the relevant window manager hints (#1843, #2182, #2185, #2232, #2234)
- Minor: Don't show update button for nightly builds on macOS and Linux, this was already the case for Windows (#2163, #2164)
- Minor: Tab and split titles now use display/localized channel names (#2189)
- Minor: Add a setting to limit the amount of historical messages loaded from the Recent Messages API (#2250, #2252)
- Minor: Made username autocompletion truecase (#1199, #1883)
- Minor: Update the listing of top-level domains. (#2345)
- Minor: Properly respect RECONNECT messages from Twitch (#2347)
- Minor: Added command line option to attach chatterino to another window.
- Minor: Hide "Case-sensitive" column for user highlights. (#2404)
- Minor: Added human-readable formatting to remaining timeout duration. (#2398)
- Minor: Update emojis version to 13 (2020). (#1555)
- Minor: Remove EmojiOne 2 and 3 due to license restrictions. (#1555)
- Minor: Added `/streamlink` command. Usage: `/streamlink <channel>`. You can also use the command without arguments in any twitch channel to open it in streamlink. (#2443, #2495)
- Minor: Humanized all numbers visible to end-users. (#2488)
- Minor: Added a context menu to avatar in usercard. It opens on right-clicking the avatar in usercard. (#2517)
- Minor: Handle messages that users can share after unlocking a new bits badge. (#2611)
- Bugfix: Fix crash occurring when pressing Escape in the Color Picker Dialog (#1843)
- Bugfix: Fix bug where the "check user follow state" event could trigger a network request requesting the user to follow or unfollow a user. By itself its quite harmless as it just repeats to Twitch the same follow state we had, so no follows should have been lost by this but it meant there was a rogue network request that was fired that could cause a crash (#1906)
- Bugfix: /usercard command will now respect the "Automatically close user popup" setting (#1918)
- Bugfix: Handle symlinks properly when saving commands & settings (#1856, #1908)
- Bugfix: Starting Chatterino in a minimized state after an update will no longer cause a crash
- Bugfix: Modify the emote parsing to handle some edge-cases with dots and stuff. (#1704, #1714, #2490)
- Bugfix: Fixed timestamps being incorrect on some messages loaded from the recent-messages service on startup (#1286, #2020)
- Bugfix: Fixed timestamps missing on channel point redemption messages (#1943)
- Bugfix: Fixed tooltip didn't show in `EmotePopup` depending on the `Link preview` setting enabled or no (#2008)
- Bugfix: Fixed Stream thumbnail not updating after using the "Change channel" feature (#2074, #2080)
- Bugfix: Fixed previous link info not updating after `Link information` setting is enabled (#2054)
- Bugfix: Fix Tab key not working in the Ctrl+K Quick Switcher (#2065)
- Bugfix: Fix bug preventing moderator actions when viewing a user card from the search window (#1089)
- Bugfix: Fix `:` emote completion menu ignoring emote capitalization and inconsistent emote names. (#1962, #2543)
- Bugfix: Fix a bug that caused `Ignore page` to fall into an infinity loop with an empty pattern and regex enabled (#2125)
- Bugfix: Fix a crash caused by FrankerFaceZ responding with invalid emote links (#2191)
- Bugfix: Fix a freeze caused by ignored & replaced phrases followed by Twitch Emotes (#2231)
- Bugfix: Fix a crash bug that occurred when moving splits across windows and closing the "parent tab" (#2249, #2259)
- Bugfix: Fix a crash bug that occurred when the "Limit message height" setting was enabled and a message was being split up into multiple lines. IRC only. (#2329)
- Bugfix: Fix anonymous users being pinged by "username" justinfan64537 (#2156, #2352)
- Bugfix: Fixed hidden tooltips when always on top is active (#2384)
- Bugfix: Fix CLI arguments (`--help`, `--version`, `--channels`) not being respected (#2368, #2190)
- Bugfix: Fixed search field not being focused on popup open (#2540)
- Bugfix: Fix Twitch cheer emotes not displaying tooltips when hovered (#2434, #2503)
- Bugfix: Fix BTTV/FFZ channel emotes saying unknown error when no emotes found (#2542)
- Bugfix: Fix directory not opening when clicking "Open AppData Directory" setting button on macOS (#2531, #2537)
- Bugfix: Fix quickswitcher not respecting order of tabs when filtering (#2519, #2561)
- Bugfix: Fix GNOME not associating Chatterino's window with its desktop entry (#1863, #2587)
- Bugfix: Fix buffer overflow in emoji parsing. (#2602)
- Bugfix: Fix windows being brought back to life after the settings dialog was closed. (#1892, #2613)
- Dev: Updated minimum required Qt framework version to 5.12. (#2210)
- Dev: Migrated `Kraken::getUser` to Helix (#2260)
- Dev: Migrated `TwitchAccount::(un)followUser` from Kraken to Helix and moved it to `Helix::(un)followUser`. (#2306)
- Dev: Migrated `Kraken::getChannel` to Helix. (#2381)
- Dev: Migrated `TwitchAccount::(un)ignoreUser` to Helix and made `TwitchAccount::loadIgnores` use Helix call. (#2370)
- Dev: Build in CI with multiple Qt versions (#2349)
- Dev: Updated minimum required macOS version to 10.14 (#2386)
- Dev: Removed unused `humanize` library (#2422)

## 2.2.2

- Bugfix: Fix a potential crash related to channel point rewards (279a80b)

## 2.2.1

- Minor: Disable checking for updates on unsupported platforms (#1874)
- Bugfix: Fix bug preventing users from setting the highlight color of the second entry in the "User" highlights tab (#1898)

## 2.2.0

- Major: We now support image thumbnails coming from the link resolver. This feature is off by default and can be enabled in the settings with the "Show link thumbnail" setting. This feature also requires the "Show link info when hovering" setting to be enabled (#1664)
- Major: Added image upload functionality to i.nuuls.com with an ability to change upload destination. This works by dragging and dropping an image into a split, or pasting an image into the text edit field. (#1332, #1741)
- Major: Added option to display tabs vertically. (#1815)
- Major: Support the highlighted messages redeemed with channel points on twitch.tv.
- Major: Added emote completion with `:`
- Minor: Added a "Streamer Mode" that hides user generated images while obs is open.
- Minor: Added extension support for Brave browser and Microsoft Edge. (#1862)
- Minor: Add a switcher widget, similar to Discord. It can be opened by pressing Ctrl+K. (#1588)
- Minor: Clicking on `Open in browser` in a whisper split will now open your whispers on twitch. (#1828)
- Minor: Clicking on @mentions will open the User Popup. (#1674)
- Minor: You can now open the Twitch User Card by middle-mouse clicking a username. (#1669)
- Minor: User Popup now also includes recent user messages (#1729)
- Minor: BetterTTV / FrankerFaceZ emote tooltips now also have emote authors' name (#1721)
- Minor: Emotes in the emote popup are now sorted in the same order as the tab completion (#1549)
- Minor: Removed "Online Logs" functionality as services are shut down (#1640)
- Minor: CTRL+F now selects the Find text input field in the Settings Dialog (#1806 #1811)
- Minor: CTRL+F now selects the search text input field in the Search Popup (#1812)
- Minor: Modify our word boundary logic in highlight phrase searching to accomodate non-regex phrases with "word-boundary-creating" characters like ! (#1885, #1890)
- Bugfix: Fixed not being able to open links in incognito with Microsoft Edge (Chromium) (#1875)
- Bugfix: Fix the incorrect `Open stream in browser` labelling in the whisper split (#1860)
- Bugfix: Fix preview on hover not working when Animated emotes options was disabled (#1546)
- Bugfix: FFZ custom mod badges no longer scale with the emote scale options (#1602)
- Bugfix: MacOS updater looked for non-existing fields, causing it to always fail the update check (#1642)
- Bugfix: Fixed message menu crashing if the message you right-clicked goes out of scope before you select an action (#1783) (#1787)
- Bugfix: Fixed alternate messages flickering in UserInfoPopup when clicking Refresh if there was an odd number of messages in there (#1789 #1810)
- Bugfix: Fix a crash when using middle click scroll on a chat window. (#1870)
- Settings open faster
- Dev: Fully remove Twitch Chatroom support
- Dev: Handle conversion of historical CLEARCHAT messages to NOTICE messages in Chatterino instead of relying on the Recent Messages API to handle it for us. (#1804)<|MERGE_RESOLUTION|>--- conflicted
+++ resolved
@@ -2,7 +2,6 @@
 
 ## Unversioned
 
-<<<<<<< HEAD
 ### Dankerino
 
 - Minor: Allow for adjusting rate limit settings.
@@ -10,18 +9,13 @@
 
 ### Chatterino
 
-=======
 - Major: Added ability to toggle visibility of Channel Tabs - This can be done by right-clicking the tab area or pressing the keyboard shortcut (default: Ctrl+U). (#2600)
->>>>>>> 508fea63
 - Minor: Added moderation buttons to search popup when searching in a split with moderation mode enabled. (#2148, #2803)
 - Minor: Made "#channel" in `/mentions` tab show in usercards and in the search popup. (#2802)
 - Minor: Added settings to disable custom FrankerFaceZ VIP/mod badges. (#2693, #2759)
 - Minor: Limit the number of recent chatters to improve memory usage and reduce freezes. (#2796, #2814)
 - Minor: Added `/popout` command. Usage: `/popout [channel]`. It opens browser chat for the provided channel. Can also be used without arguments to open current channels browser chat. (#2556, #2812)
-<<<<<<< HEAD
-=======
 - Minor: Improved matching of game names when using `/setgame` command (#2636)
->>>>>>> 508fea63
 - Bugfix: Fixed FFZ emote links for global emotes (#2807, #2808)
 
 ## 2.3.2
