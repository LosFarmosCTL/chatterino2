--- conflicted
+++ resolved
@@ -3,7 +3,6 @@
 
 ## Unversioned
 
-<<<<<<< HEAD
 ### Dankerino
 
 - Major: Add 7TV emotes from Chatterino7 (Mm2PL/Dankerino#79)
@@ -17,9 +16,7 @@
 
 ## 2.3.4
 
-=======
 - Minor: Add `{channel.name}`, `{channel.id}`, `{stream.game}`, `{stream.title}`, `{my.id}`, `{my.name}` placeholders for commands (#3155)
->>>>>>> 9b9fd7d4
 - Minor: Remove TwitchEmotes.com attribution and the open/copy options when right-clicking a Twitch Emote. (#2214, #3136)
 - Minor: Strip leading @ and trailing , from username in /user and /usercard commands. (#3143)
 - Minor: Display a system message when reloading subscription emotes to match BTTV/FFZ behavior (#3135)
