--- conflicted
+++ resolved
@@ -4,7 +4,6 @@
 
 ## 2.3.0
 
-<<<<<<< HEAD
 ### Dankerino
 
 - Minor: Add setting for chat placeholder text. (Mm2PL/dankerino#19)
@@ -21,8 +20,6 @@
 
 ### Chatterino
 
-=======
->>>>>>> 0a51252b
 - Major: Added custom FrankerFaceZ VIP Badges. (#2628)
 - Minor: Added `in:<channels>` search filter to find messages sent in specific channels. (#2299, #2634)
 - Minor: Allow for built-in Chatterino commands to be used in custom commands. (#2632)
