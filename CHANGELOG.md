--- conflicted
+++ resolved
@@ -3,7 +3,8 @@
 
 ## Unversioned
 
-<<<<<<< HEAD
+## 2.3.5
+
 ### Dankerino
 
 - Major: Add 7TV emotes from Chatterino7 (Mm2PL/Dankerino#79)
@@ -17,15 +18,8 @@
 
 ### Chatterino
 
-## 2.3.4
-
-- Major: Added customizable shortcuts. (#2340)
-=======
-## 2.3.5
-
 - Major: Added highlights for first messages (#3267)
 - Major: Added customizable shortcuts. (#2340, #3633)
->>>>>>> 33ed195c
 - Minor: Make animated emote playback speed match browser (Firefox and Chrome) behaviour. (#3506)
 - Minor: Added middle click split to open in browser (#3356)
 - Minor: Added new search predicate to filter for messages matching a regex (#3282)
