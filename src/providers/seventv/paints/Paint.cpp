--- conflicted
+++ resolved
@@ -48,30 +48,21 @@
             continue;
 
         // HACK: create a QLabel from the pixmap to apply drop shadows
-<<<<<<< HEAD
         QLabel label;
+
+        auto scaledShadow = shadow.scaled(scale / label.devicePixelRatioF());
+
+        // NOTE: avoid scaling issues on high DPI displays
+        pixmap.setDevicePixelRatio(label.devicePixelRatioF());
+
         label.setPixmap(pixmap);
 
         auto dropShadow = scaledShadow.getGraphicsEffect();
         label.setGraphicsEffect(dropShadow);
+        delete dropShadow;
 
         pixmap = label.grab();
-
-        delete dropShadow;
-=======
-        QLabel *label = new QLabel();
-
-        auto scaledShadow = shadow.scaled(scale / label->devicePixelRatioF());
-
-        // NOTE: avoid scaling issues on high DPI displays
-        pixmap.setDevicePixelRatio(label->devicePixelRatioF());
-
-        label->setPixmap(pixmap);
-        label->setGraphicsEffect(scaledShadow.getGraphicsEffect());
-
-        pixmap = label->grab();
         pixmap.setDevicePixelRatio(1);
->>>>>>> a210e6fe
     }
 
     if (drawColon)
