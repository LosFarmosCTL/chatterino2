#include "providers/twitch/TwitchChannel.hpp"

#include "common/Common.hpp"
#include "common/Env.hpp"
#include "common/NetworkRequest.hpp"
#include "common/QLogging.hpp"
#include "controllers/accounts/AccountController.hpp"
#include "controllers/notifications/NotificationController.hpp"
#include "messages/Message.hpp"
#include "providers/RecentMessagesApi.hpp"
#include "providers/bttv/BttvEmotes.hpp"
#include "providers/bttv/LoadBttvChannelEmote.hpp"
#include "providers/seventv/SeventvEmotes.hpp"
#include "providers/twitch/IrcMessageHandler.hpp"
#include "providers/twitch/PubSubManager.hpp"
#include "providers/twitch/TwitchCommon.hpp"
#include "providers/twitch/TwitchIrcServer.hpp"
#include "providers/twitch/TwitchMessageBuilder.hpp"
#include "providers/twitch/api/Helix.hpp"
#include "singletons/Emotes.hpp"
#include "singletons/Settings.hpp"
#include "singletons/Toasts.hpp"
#include "singletons/WindowManager.hpp"
#include "util/PostToThread.hpp"
#include "util/QStringHash.hpp"
#include "widgets/Window.hpp"

#include <rapidjson/document.h>
#include <IrcConnection>
#include <QJsonArray>
#include <QJsonObject>
#include <QJsonValue>
#include <QThread>
#include <QTimer>

namespace chatterino {
namespace {
    constexpr char MAGIC_MESSAGE_SUFFIX[] = u8" \U000E0000";
    constexpr int TITLE_REFRESH_PERIOD = 10000;
    constexpr int CLIP_CREATION_COOLDOWN = 5000;
    const QString CLIPS_LINK("https://clips.twitch.tv/%1");
    const QString CLIPS_FAILURE_CLIPS_DISABLED_TEXT(
        "Failed to create a clip - the streamer has clips disabled entirely or "
        "requires a certain subscriber or follower status to create clips.");
    const QString CLIPS_FAILURE_NOT_AUTHENTICATED_TEXT(
        "Failed to create a clip - you need to re-authenticate.");
    const QString CLIPS_FAILURE_UNKNOWN_ERROR_TEXT(
        "Failed to create a clip - an unknown error occurred.");
    const QString LOGIN_PROMPT_TEXT("Click here to add your account again.");
    const Link ACCOUNTS_LINK(Link::OpenAccountsPage, QString());

    std::pair<Outcome, std::unordered_set<QString>> parseChatters(
        const QJsonObject &jsonRoot)
    {
        static QStringList categories = {"broadcaster", "vips",   "moderators",
                                         "staff",       "admins", "global_mods",
                                         "viewers"};

        auto usernames = std::unordered_set<QString>();

        // parse json
        QJsonObject jsonCategories = jsonRoot.value("chatters").toObject();

        for (const auto &category : categories)
        {
            for (auto jsonCategory : jsonCategories.value(category).toArray())
            {
                usernames.insert(jsonCategory.toString());
            }
        }

        return {Success, std::move(usernames)};
    }

}  // namespace

TwitchChannel::TwitchChannel(const QString &name)
    : Channel(name, Channel::Type::Twitch)
    , ChannelChatters(*static_cast<Channel *>(this))
    , nameOptions{name, name}
    , subscriptionUrl_("https://www.twitch.tv/subs/" + name)
    , channelUrl_("https://twitch.tv/" + name)
    , popoutPlayerUrl_("https://player.twitch.tv/?parent=twitch.tv&channel=" +
                       name)
    , seventvEmotes_(std::make_shared<EmoteMap>())
    , bttvEmotes_(std::make_shared<EmoteMap>())
    , ffzEmotes_(std::make_shared<EmoteMap>())
    , seventvEmotes_(std::make_shared<EmoteMap>())
    , mod_(false)
{
    qCDebug(chatterinoTwitch) << "[TwitchChannel" << name << "] Opened";

    this->bSignals_.emplace_back(
        getApp()->accounts->twitch.currentUserChanged.connect([=] {
            this->setMod(false);
            this->refreshPubSub();
        }));

    this->refreshPubSub();
    this->userStateChanged.connect([this] {
        this->refreshPubSub();
    });

    // room id loaded -> refresh live status
    this->roomIdChanged.connect([this]() {
        this->refreshPubSub();
        this->refreshTitle();
        this->refreshLiveStatus();
        this->refreshBadges();
        this->refreshCheerEmotes();
        this->refresh7TVChannelEmotes(false);
        this->refreshFFZChannelEmotes(false);
        this->refreshBTTVChannelEmotes(false);
        this->refreshSevenTVChannelEmotes(false);
    });

    this->connected.connect([this]() {
        if (this->roomId().isEmpty())
        {
            // If we get a reconnected event when the room id is not set, we
            // just connected for the first time. After receiving the first
            // message from a channel, setRoomId is called and further
            // invocations of this event will load recent messages.
            return;
        }

        this->loadRecentMessagesReconnect();
    });

    this->messageRemovedFromStart.connect([this](MessagePtr &msg) {
        if (msg->replyThread)
        {
            if (msg->replyThread->liveCount(msg) == 0)
            {
                this->threads_.erase(msg->replyThread->rootId());
            }
        }
    });

    // timers
    QObject::connect(&this->chattersListTimer_, &QTimer::timeout, [=] {
        this->refreshChatters();
    });
    this->chattersListTimer_.start(5 * 60 * 1000);

    QObject::connect(&this->threadClearTimer_, &QTimer::timeout, [=] {
        // We periodically check for any dangling reply threads that missed
        // being cleaned up on messageRemovedFromStart. This could occur if
        // some other part of the program, like a user card, held a reference
        // to the message.
        //
        // It seems difficult to actually replicate a situation where things
        // are actually cleaned up, but I've verified that cleanups DO happen.
        this->cleanUpReplyThreads();
    });
    this->threadClearTimer_.start(5 * 60 * 1000);

    // debugging
#if 0
    for (int i = 0; i < 1000; i++) {
        this->addMessage(makeSystemMessage("asef"));
    }
#endif
}

void TwitchChannel::initialize()
{
    this->fetchDisplayName();
    this->refreshChatters();
    this->refreshBadges();
}

bool TwitchChannel::isEmpty() const
{
    return this->getName().isEmpty();
}

bool TwitchChannel::canSendMessage() const
{
    return !this->isEmpty();
}

const QString &TwitchChannel::getDisplayName() const
{
    return this->nameOptions.displayName;
}

void TwitchChannel::setDisplayName(const QString &name)
{
    this->nameOptions.displayName = name;
}

const QString &TwitchChannel::getLocalizedName() const
{
    return this->nameOptions.localizedName;
}

void TwitchChannel::setLocalizedName(const QString &name)
{
    this->nameOptions.localizedName = name;
}

void TwitchChannel::refresh7TVChannelEmotes(bool manualRefresh)
{
    if (!getSettings()->enableLoadingSevenTV)
    {
        return;
    }
    SeventvEmotes::loadChannel(
        weakOf<Channel>(this), this->roomId(),
        [this, weak = weakOf<Channel>(this)](auto &&emoteMap) {
            if (auto shared = weak.lock())
                this->seventvEmotes_.set(
                    std::make_shared<EmoteMap>(std::move(emoteMap)));
        },
        manualRefresh);
}

void TwitchChannel::refreshBTTVChannelEmotes(bool manualRefresh)
{
    if (!Settings::instance().enableBTTVChannelEmotes)
    {
        this->bttvEmotes_.set(EMPTY_EMOTE_MAP);
        return;
    }

    BttvEmotes::loadChannel(
        weakOf<Channel>(this), this->roomId(), this->getLocalizedName(),
        [this, weak = weakOf<Channel>(this)](auto &&emoteMap) {
            if (auto shared = weak.lock())
                this->bttvEmotes_.set(
                    std::make_shared<EmoteMap>(std::move(emoteMap)));
        },
        manualRefresh);
}

void TwitchChannel::refreshFFZChannelEmotes(bool manualRefresh)
{
    if (!Settings::instance().enableFFZChannelEmotes)
    {
        this->ffzEmotes_.set(EMPTY_EMOTE_MAP);
        return;
    }

    FfzEmotes::loadChannel(
        weakOf<Channel>(this), this->roomId(),
        [this, weak = weakOf<Channel>(this)](auto &&emoteMap) {
            if (auto shared = weak.lock())
                this->ffzEmotes_.set(
                    std::make_shared<EmoteMap>(std::move(emoteMap)));
        },
        [this, weak = weakOf<Channel>(this)](auto &&modBadge) {
            if (auto shared = weak.lock())
            {
                this->ffzCustomModBadge_.set(std::move(modBadge));
            }
        },
        [this, weak = weakOf<Channel>(this)](auto &&vipBadge) {
            if (auto shared = weak.lock())
            {
                this->ffzCustomVipBadge_.set(std::move(vipBadge));
            }
        },
        manualRefresh);
}

void TwitchChannel::refreshSevenTVChannelEmotes(bool manualRefresh)
{
    if (!Settings::instance().enableSevenTVChannelEmotes)
    {
        this->seventvEmotes_.set(EMPTY_EMOTE_MAP);
        return;
    }

    SeventvEmotes::loadChannelEmotes(
        weakOf<Channel>(this), this->roomId(),
        [this, weak = weakOf<Channel>(this)](auto &&emoteMap) {
            if (auto shared = weak.lock())
            {
                this->seventvEmotes_.set(std::make_shared<EmoteMap>(
                    std::forward<decltype(emoteMap)>(emoteMap)));
            }
        },
        manualRefresh);
}

void TwitchChannel::addChannelPointReward(const ChannelPointReward &reward)
{
    assertInGuiThread();

    if (!reward.isUserInputRequired)
    {
        MessageBuilder builder;
        TwitchMessageBuilder::appendChannelPointRewardMessage(
            reward, &builder, this->isMod(), this->isBroadcaster());
        this->addMessage(builder.release());
        return;
    }

    bool result = false;
    {
        auto channelPointRewards = this->channelPointRewards_.access();
        result = channelPointRewards->try_emplace(reward.id, reward).second;
    }
    if (result)
    {
        this->channelPointRewardAdded.invoke(reward);
    }
}

bool TwitchChannel::isChannelPointRewardKnown(const QString &rewardId)
{
    const auto &pointRewards = this->channelPointRewards_.accessConst();
    const auto &it = pointRewards->find(rewardId);
    return it != pointRewards->end();
}

boost::optional<ChannelPointReward> TwitchChannel::channelPointReward(
    const QString &rewardId) const
{
    auto rewards = this->channelPointRewards_.accessConst();
    auto it = rewards->find(rewardId);

    if (it == rewards->end())
        return boost::none;
    return it->second;
}

void TwitchChannel::showLoginMessage()
{
    const auto linkColor = MessageColor(MessageColor::Link);
    const auto accountsLink = Link(Link::OpenAccountsPage, QString());
    const auto currentUser = getApp()->accounts->twitch.getCurrent();
    const auto expirationText =
        QStringLiteral("You need to log in to send messages. You can link your "
                       "Twitch account");
    const auto loginPromptText = QStringLiteral("in the settings.");

    auto builder = MessageBuilder();
    builder.message().flags.set(MessageFlag::System);
    builder.message().flags.set(MessageFlag::DoNotTriggerNotification);

    builder.emplace<TimestampElement>();
    builder.emplace<TextElement>(expirationText, MessageElementFlag::Text,
                                 MessageColor::System);
    builder
        .emplace<TextElement>(loginPromptText, MessageElementFlag::Text,
                              linkColor)
        ->setLink(accountsLink);

    this->addMessage(builder.release());
}

QString TwitchChannel::prepareMessage(const QString &message) const
{
    auto app = getApp();
    QString parsedMessage = app->emotes->emojis.replaceShortCodes(message);

    // This is to make sure that combined emoji go through properly, see
    // https://github.com/Chatterino/chatterino2/issues/3384 and
    // https://mm2pl.github.io/emoji_rfc.pdf for more details
    parsedMessage.replace(ZERO_WIDTH_JOINER, ESCAPE_TAG);
    parsedMessage = parsedMessage.simplified();

    if (parsedMessage.isEmpty())
    {
        return "";
    }

    if (!this->hasHighRateLimit())
    {
        if (getSettings()->allowDuplicateMessages)
        {
            if (parsedMessage == this->lastSentMessage_)
            {
                auto spaceIndex = parsedMessage.indexOf(' ');
                // If the message starts with either '/' or '.' Twitch will treat it as a command, omitting
                // first space and only rest of the arguments treated as actual message content
                // In cases when user sends a message like ". .a b" first character and first space are omitted as well
                bool ignoreFirstSpace =
                    parsedMessage.at(0) == '/' || parsedMessage.at(0) == '.';
                if (ignoreFirstSpace)
                {
                    spaceIndex = parsedMessage.indexOf(' ', spaceIndex + 1);
                }

                if (spaceIndex == -1)
                {
                    // no spaces found, fall back to old magic character
                    parsedMessage.append(MAGIC_MESSAGE_SUFFIX);
                }
                else
                {
                    // replace the space we found in spaceIndex with two spaces
                    parsedMessage.replace(spaceIndex, 1, "  ");
                }
            }
        }
    }

    return parsedMessage;
}

void TwitchChannel::sendMessage(const QString &message)
{
    auto app = getApp();
    if (!app->accounts->twitch.isLoggedIn())
    {
        if (!message.isEmpty())
        {
            this->showLoginMessage();
        }

        return;
    }

    qCDebug(chatterinoTwitch)
        << "[TwitchChannel" << this->getName() << "] Send message:" << message;

    // Do last message processing
    QString parsedMessage = this->prepareMessage(message);
    if (parsedMessage.isEmpty())
    {
        return;
    }

    bool messageSent = false;
    this->sendMessageSignal.invoke(this->getName(), parsedMessage, messageSent);

    if (messageSent)
    {
        qCDebug(chatterinoTwitch) << "sent";
        this->lastSentMessage_ = parsedMessage;
    }
}

void TwitchChannel::sendReply(const QString &message, const QString &replyId)
{
    auto app = getApp();
    if (!app->accounts->twitch.isLoggedIn())
    {
        if (!message.isEmpty())
        {
            this->showLoginMessage();
        }

        return;
    }

    qCDebug(chatterinoTwitch) << "[TwitchChannel" << this->getName()
                              << "] Send reply message:" << message;

    // Do last message processing
    QString parsedMessage = this->prepareMessage(message);
    if (parsedMessage.isEmpty())
    {
        return;
    }

    bool messageSent = false;
    this->sendReplySignal.invoke(this->getName(), parsedMessage, replyId,
                                 messageSent);

    if (messageSent)
    {
        qCDebug(chatterinoTwitch) << "sent";
        this->lastSentMessage_ = parsedMessage;
    }
}

bool TwitchChannel::isMod() const
{
    return this->mod_;
}

bool TwitchChannel::isVip() const
{
    return this->vip_;
}

bool TwitchChannel::isStaff() const
{
    return this->staff_;
}

void TwitchChannel::setMod(bool value)
{
    if (this->mod_ != value)
    {
        this->mod_ = value;

        this->userStateChanged.invoke();
    }
}

void TwitchChannel::setVIP(bool value)
{
    if (this->vip_ != value)
    {
        this->vip_ = value;

        this->userStateChanged.invoke();
    }
}

void TwitchChannel::setStaff(bool value)
{
    if (this->staff_ != value)
    {
        this->staff_ = value;

        this->userStateChanged.invoke();
    }
}

bool TwitchChannel::isBroadcaster() const
{
    auto app = getApp();

    return this->getName() == app->accounts->twitch.getCurrent()->getUserName();
}

bool TwitchChannel::hasHighRateLimit() const
{
    return this->isMod() || this->isBroadcaster() || this->isVip();
}

bool TwitchChannel::canReconnect() const
{
    return true;
}

void TwitchChannel::reconnect()
{
    getApp()->twitch->connect();
}

QString TwitchChannel::roomId() const
{
    return *this->roomID_.access();
}

void TwitchChannel::setRoomId(const QString &id)
{
    if (*this->roomID_.accessConst() != id)
    {
        *this->roomID_.access() = id;
        this->roomIdChanged.invoke();
        this->loadRecentMessages();
    }
}

SharedAccessGuard<const TwitchChannel::RoomModes>
    TwitchChannel::accessRoomModes() const
{
    return this->roomModes_.accessConst();
}

void TwitchChannel::setRoomModes(const RoomModes &_roomModes)
{
    this->roomModes_ = _roomModes;

    this->roomModesChanged.invoke();
}

bool TwitchChannel::isLive() const
{
    return this->streamStatus_.access()->live;
}

SharedAccessGuard<const TwitchChannel::StreamStatus>
    TwitchChannel::accessStreamStatus() const
{
    return this->streamStatus_.accessConst();
}

boost::optional<EmotePtr> TwitchChannel::seventvEmote(
    const EmoteName &name) const
{
    auto emotes = this->seventvEmotes_.get();
    auto it = emotes->find(name);

    if (it == emotes->end())
        return boost::none;
    return it->second;
}

boost::optional<EmotePtr> TwitchChannel::bttvEmote(const EmoteName &name) const
{
    auto emotes = this->bttvEmotes_.get();
    auto it = emotes->find(name);

    if (it == emotes->end())
        return boost::none;
    return it->second;
}

boost::optional<EmotePtr> TwitchChannel::ffzEmote(const EmoteName &name) const
{
    auto emotes = this->ffzEmotes_.get();
    auto it = emotes->find(name);

    if (it == emotes->end())
        return boost::none;
    return it->second;
}

<<<<<<< HEAD
std::shared_ptr<const EmoteMap> TwitchChannel::seventvEmotes() const
{
    return this->seventvEmotes_.get();
=======
boost::optional<EmotePtr> TwitchChannel::seventvEmote(
    const EmoteName &name) const
{
    auto emotes = this->seventvEmotes_.get();
    auto it = emotes->find(name);

    if (it == emotes->end())
    {
        return boost::none;
    }
    return it->second;
>>>>>>> 62b689e7
}

std::shared_ptr<const EmoteMap> TwitchChannel::bttvEmotes() const
{
    return this->bttvEmotes_.get();
}

std::shared_ptr<const EmoteMap> TwitchChannel::ffzEmotes() const
{
    return this->ffzEmotes_.get();
}

std::shared_ptr<const EmoteMap> TwitchChannel::seventvEmotes() const
{
    return this->seventvEmotes_.get();
}

const QString &TwitchChannel::subscriptionUrl()
{
    return this->subscriptionUrl_;
}

const QString &TwitchChannel::channelUrl()
{
    return this->channelUrl_;
}

const QString &TwitchChannel::popoutPlayerUrl()
{
    return this->popoutPlayerUrl_;
}

int TwitchChannel::chatterCount()
{
    return this->chatterCount_;
}

void TwitchChannel::setLive(bool newLiveStatus)
{
    bool gotNewLiveStatus = false;
    {
        auto guard = this->streamStatus_.access();
        if (guard->live != newLiveStatus)
        {
            gotNewLiveStatus = true;
            if (newLiveStatus)
            {
                if (getApp()->notifications->isChannelNotified(
                        this->getName(), Platform::Twitch))
                {
                    if (Toasts::isEnabled())
                    {
                        getApp()->toasts->sendChannelNotification(
                            this->getName(), Platform::Twitch);
                    }
                    if (getSettings()->notificationPlaySound)
                    {
                        getApp()->notifications->playSound();
                    }
                    if (getSettings()->notificationFlashTaskbar)
                    {
                        getApp()->windows->sendAlert();
                    }
                }
                // Channel live message
                MessageBuilder builder;
                TwitchMessageBuilder::liveSystemMessage(this->getDisplayName(),
                                                        &builder);
                this->addMessage(builder.release());

                // Message in /live channel
                MessageBuilder builder2;
                TwitchMessageBuilder::liveMessage(this->getDisplayName(),
                                                  &builder2);
                getApp()->twitch->liveChannel->addMessage(builder2.release());

                // Notify on all channels with a ping sound
                if (getSettings()->notificationOnAnyChannel &&
                    !(isInStreamerMode() &&
                      getSettings()->streamerModeSuppressLiveNotifications))
                {
                    getApp()->notifications->playSound();
                }
            }
            else
            {
                // Channel offline message
                MessageBuilder builder;
                TwitchMessageBuilder::offlineSystemMessage(
                    this->getDisplayName(), &builder);
                this->addMessage(builder.release());

                // "delete" old 'CHANNEL is live' message
                LimitedQueueSnapshot<MessagePtr> snapshot =
                    getApp()->twitch->liveChannel->getMessageSnapshot();
                int snapshotLength = snapshot.size();

                // MSVC hates this code if the parens are not there
                int end = (std::max)(0, snapshotLength - 200);
                auto liveMessageSearchText =
                    QString("%1 is live!").arg(this->getDisplayName());

                for (int i = snapshotLength - 1; i >= end; --i)
                {
                    auto &s = snapshot[i];

                    if (s->messageText == liveMessageSearchText)
                    {
                        s->flags.set(MessageFlag::Disabled);
                        break;
                    }
                }
            }
            guard->live = newLiveStatus;
        }
    }

    if (gotNewLiveStatus)
    {
        this->liveStatusChanged.invoke();
    }
}

void TwitchChannel::refreshTitle()
{
    // timer has never started, proceed and start it
    if (!this->titleRefreshedTimer_.isValid())
    {
        this->titleRefreshedTimer_.start();
    }
    else if (this->roomId().isEmpty() ||
             this->titleRefreshedTimer_.elapsed() < TITLE_REFRESH_PERIOD)
    {
        return;
    }
    this->titleRefreshedTimer_.restart();

    getHelix()->getChannel(
        this->roomId(),
        [this, weak = weakOf<Channel>(this)](HelixChannel channel) {
            ChannelPtr shared = weak.lock();

            if (!shared)
            {
                return;
            }

            {
                auto status = this->streamStatus_.access();
                status->title = channel.title;
            }

            this->liveStatusChanged.invoke();
        },
        [] {
            // failure
        });
}

void TwitchChannel::refreshLiveStatus()
{
    auto roomID = this->roomId();

    if (roomID.isEmpty())
    {
        qCDebug(chatterinoTwitch) << "[TwitchChannel" << this->getName()
                                  << "] Refreshing live status (Missing ID)";
        this->setLive(false);
        return;
    }

    getHelix()->getStreamById(
        roomID,
        [this, weak = weakOf<Channel>(this)](bool live, const auto &stream) {
            ChannelPtr shared = weak.lock();
            if (!shared)
            {
                return;
            }

            this->parseLiveStatus(live, stream);
        },
        [] {
            // failure
        },
        [] {
            // finally
        });
}

void TwitchChannel::parseLiveStatus(bool live, const HelixStream &stream)
{
    if (!live)
    {
        this->setLive(false);
        return;
    }

    {
        auto status = this->streamStatus_.access();
        status->viewerCount = stream.viewerCount;
        status->gameId = stream.gameId;
        status->game = stream.gameName;
        status->title = stream.title;
        QDateTime since = QDateTime::fromString(stream.startedAt, Qt::ISODate);
        auto diff = since.secsTo(QDateTime::currentDateTime());
        status->uptime = QString::number(diff / 3600) + "h " +
                         QString::number(diff % 3600 / 60) + "m";

        status->rerun = false;
        status->streamType = stream.type;
    }

    this->setLive(true);

    // Signal all listeners that the stream status has been updated
    this->liveStatusChanged.invoke();
}

void TwitchChannel::loadRecentMessages()
{
    if (!getSettings()->loadTwitchMessageHistoryOnConnect)
    {
        return;
    }

    if (this->loadingRecentMessages_.test_and_set())
    {
        return;  // already loading
    }

    auto weak = weakOf<Channel>(this);
    RecentMessagesApi::loadRecentMessages(
        this->getName(), weak,
        [weak](const auto &messages) {
            auto shared = weak.lock();
            if (!shared)
                return;

            auto tc = dynamic_cast<TwitchChannel *>(shared.get());
            if (!tc)
                return;

            tc->addMessagesAtStart(messages);
            tc->loadingRecentMessages_.clear();
        },
        [weak]() {
            auto shared = weak.lock();
            if (!shared)
                return;

            auto tc = dynamic_cast<TwitchChannel *>(shared.get());
            if (!tc)
                return;

            tc->loadingRecentMessages_.clear();
        });
}

void TwitchChannel::loadRecentMessagesReconnect()
{
    if (!getSettings()->loadTwitchMessageHistoryOnConnect)
    {
        return;
    }

    if (this->loadingRecentMessages_.test_and_set())
    {
        return;  // already loading
    }

    auto weak = weakOf<Channel>(this);
    RecentMessagesApi::loadRecentMessages(
        this->getName(), weak,
        [weak](const auto &messages) {
            auto shared = weak.lock();
            if (!shared)
                return;

            auto tc = dynamic_cast<TwitchChannel *>(shared.get());
            if (!tc)
                return;

            tc->fillInMissingMessages(messages);
            tc->loadingRecentMessages_.clear();
        },
        [weak]() {
            auto shared = weak.lock();
            if (!shared)
                return;

            auto tc = dynamic_cast<TwitchChannel *>(shared.get());
            if (!tc)
                return;

            tc->loadingRecentMessages_.clear();
        });
}

void TwitchChannel::refreshPubSub()
{
    auto roomId = this->roomId();
    if (roomId.isEmpty())
    {
        return;
    }

    auto currentAccount = getApp()->accounts->twitch.getCurrent();

    getApp()->twitch->pubsub->setAccount(currentAccount);

    getApp()->twitch->pubsub->listenToChannelModerationActions(roomId);
    getApp()->twitch->pubsub->listenToAutomod(roomId);
    getApp()->twitch->pubsub->listenToChannelPointRewards(roomId);
}

void TwitchChannel::refreshChatters()
{
    // setting?
    const auto streamStatus = this->accessStreamStatus();
    const auto viewerCount = static_cast<int>(streamStatus->viewerCount);
    if (getSettings()->onlyFetchChattersForSmallerStreamers)
    {
        if (streamStatus->live &&
            viewerCount > getSettings()->smallStreamerLimit)
        {
            return;
        }
    }

    // get viewer list
    NetworkRequest("https://tmi.twitch.tv/group/user/" + this->getName() +
                   "/chatters")

        .onSuccess(
            [this, weak = weakOf<Channel>(this)](auto result) -> Outcome {
                // channel still exists?
                auto shared = weak.lock();
                if (!shared)
                {
                    return Failure;
                }

                auto data = result.parseJson();
                this->chatterCount_ = data.value("chatter_count").toInt();

                auto pair = parseChatters(std::move(data));
                if (pair.first)
                {
                    this->updateOnlineChatters(pair.second);
                }

                return pair.first;
            })
        .execute();
}

void TwitchChannel::fetchDisplayName()
{
    getHelix()->getUserByName(
        this->getName(),
        [weak = weakOf<Channel>(this)](const auto &user) {
            auto shared = weak.lock();
            if (!shared)
                return;
            auto channel = static_cast<TwitchChannel *>(shared.get());
            if (QString::compare(user.displayName, channel->getName(),
                                 Qt::CaseInsensitive) == 0)
            {
                channel->setDisplayName(user.displayName);
                channel->setLocalizedName(user.displayName);
            }
            else
            {
                channel->setLocalizedName(QString("%1(%2)")
                                              .arg(channel->getName())
                                              .arg(user.displayName));
            }
            channel->addRecentChatter(channel->getDisplayName());
            channel->displayNameChanged.invoke();
        },
        [] {});
}

void TwitchChannel::addReplyThread(const std::shared_ptr<MessageThread> &thread)
{
    this->threads_[thread->rootId()] = thread;
}

const std::unordered_map<QString, std::weak_ptr<MessageThread>>
    &TwitchChannel::threads() const
{
    return this->threads_;
}

void TwitchChannel::cleanUpReplyThreads()
{
    for (auto it = this->threads_.begin(), last = this->threads_.end();
         it != last;)
    {
        bool doErase = true;
        if (auto thread = it->second.lock())
        {
            doErase = thread->liveCount() == 0;
        }

        if (doErase)
        {
            it = this->threads_.erase(it);
        }
        else
        {
            ++it;
        }
    }
}

void TwitchChannel::refreshBadges()
{
    auto url = Url{"https://badges.twitch.tv/v1/badges/channels/" +
                   this->roomId() + "/display?language=en"};
    NetworkRequest(url.string)

        .onSuccess([this,
                    weak = weakOf<Channel>(this)](auto result) -> Outcome {
            auto shared = weak.lock();
            if (!shared)
                return Failure;

            auto badgeSets = this->badgeSets_.access();

            auto jsonRoot = result.parseJson();

            auto _ = jsonRoot["badge_sets"].toObject();
            for (auto jsonBadgeSet = _.begin(); jsonBadgeSet != _.end();
                 jsonBadgeSet++)
            {
                auto &versions = (*badgeSets)[jsonBadgeSet.key()];

                auto _set = jsonBadgeSet->toObject()["versions"].toObject();
                for (auto jsonVersion_ = _set.begin();
                     jsonVersion_ != _set.end(); jsonVersion_++)
                {
                    auto jsonVersion = jsonVersion_->toObject();
                    auto emote = std::make_shared<Emote>(Emote{
                        EmoteName{},
                        ImageSet{
                            Image::fromUrl(
                                {jsonVersion["image_url_1x"].toString()}, 1),
                            Image::fromUrl(
                                {jsonVersion["image_url_2x"].toString()}, .5),
                            Image::fromUrl(
                                {jsonVersion["image_url_4x"].toString()}, .25)},
                        Tooltip{jsonVersion["description"].toString()},
                        Url{jsonVersion["clickURL"].toString()}});

                    versions.emplace(jsonVersion_.key(), emote);
                };
            }

            return Success;
        })
        .execute();
}

void TwitchChannel::refreshCheerEmotes()
{
    getHelix()->getCheermotes(
        this->roomId(),
        [this, weak = weakOf<Channel>(this)](
            const std::vector<HelixCheermoteSet> &cheermoteSets) -> Outcome {
            auto shared = weak.lock();
            if (!shared)
            {
                return Failure;
            }

            std::vector<CheerEmoteSet> emoteSets;

            for (const auto &set : cheermoteSets)
            {
                auto cheerEmoteSet = CheerEmoteSet();
                cheerEmoteSet.regex = QRegularExpression(
                    "^" + set.prefix + "([1-9][0-9]*)$",
                    QRegularExpression::CaseInsensitiveOption);

                for (const auto &tier : set.tiers)
                {
                    CheerEmote cheerEmote;

                    cheerEmote.color = QColor(tier.color);
                    cheerEmote.minBits = tier.minBits;
                    cheerEmote.regex = cheerEmoteSet.regex;

                    // TODO(pajlada): We currently hardcode dark here :|
                    // We will continue to do so for now since we haven't had to
                    // solve that anywhere else

                    // Combine the prefix (e.g. BibleThump) with the tier (1, 100 etc.)
                    auto emoteTooltip =
                        set.prefix + tier.id + "<br>Twitch Cheer Emote";
                    cheerEmote.animatedEmote = std::make_shared<Emote>(
                        Emote{EmoteName{"cheer emote"},
                              ImageSet{
                                  tier.darkAnimated.imageURL1x,
                                  tier.darkAnimated.imageURL2x,
                                  tier.darkAnimated.imageURL4x,
                              },
                              Tooltip{emoteTooltip}, Url{}});
                    cheerEmote.staticEmote = std::make_shared<Emote>(
                        Emote{EmoteName{"cheer emote"},
                              ImageSet{
                                  tier.darkStatic.imageURL1x,
                                  tier.darkStatic.imageURL2x,
                                  tier.darkStatic.imageURL4x,
                              },
                              Tooltip{emoteTooltip}, Url{}});

                    cheerEmoteSet.cheerEmotes.emplace_back(
                        std::move(cheerEmote));
                }

                // Sort cheermotes by cost
                std::sort(cheerEmoteSet.cheerEmotes.begin(),
                          cheerEmoteSet.cheerEmotes.end(),
                          [](const auto &lhs, const auto &rhs) {
                              return lhs.minBits > rhs.minBits;
                          });

                emoteSets.emplace_back(std::move(cheerEmoteSet));
            }

            *this->cheerEmoteSets_.access() = std::move(emoteSets);

            return Success;
        },
        [] {
            // Failure
            return Failure;
        });
}

void TwitchChannel::createClip()
{
    if (!this->isLive())
    {
        this->addMessage(makeSystemMessage(
            "Cannot create clip while the channel is offline!"));
        return;
    }

    // timer has never started, proceed and start it
    if (!this->clipCreationTimer_.isValid())
    {
        this->clipCreationTimer_.start();
    }
    else if (this->clipCreationTimer_.elapsed() < CLIP_CREATION_COOLDOWN ||
             this->isClipCreationInProgress)
    {
        return;
    }

    this->addMessage(makeSystemMessage("Creating clip..."));
    this->isClipCreationInProgress = true;

    getHelix()->createClip(
        this->roomId(),
        // successCallback
        [this](const HelixClip &clip) {
            MessageBuilder builder;
            QString text(
                "Clip created! Copy link to clipboard or edit it in browser.");
            builder.message().messageText = text;
            builder.message().searchText = text;
            builder.message().flags.set(MessageFlag::System);

            builder.emplace<TimestampElement>();
            // text
            builder.emplace<TextElement>("Clip created!",
                                         MessageElementFlag::Text,
                                         MessageColor::System);
            // clip link
            builder
                .emplace<TextElement>("Copy link to clipboard",
                                      MessageElementFlag::Text,
                                      MessageColor::Link)
                ->setLink(Link(Link::CopyToClipboard, CLIPS_LINK.arg(clip.id)));
            // separator text
            builder.emplace<TextElement>("or", MessageElementFlag::Text,
                                         MessageColor::System);
            // edit link
            builder
                .emplace<TextElement>("edit it in browser.",
                                      MessageElementFlag::Text,
                                      MessageColor::Link)
                ->setLink(Link(Link::Url, clip.editUrl));

            this->addMessage(builder.release());
        },
        // failureCallback
        [this](auto error) {
            MessageBuilder builder;
            QString text;
            builder.message().flags.set(MessageFlag::System);

            builder.emplace<TimestampElement>();

            switch (error)
            {
                case HelixClipError::ClipsDisabled: {
                    builder.emplace<TextElement>(
                        CLIPS_FAILURE_CLIPS_DISABLED_TEXT,
                        MessageElementFlag::Text, MessageColor::System);
                    text = CLIPS_FAILURE_CLIPS_DISABLED_TEXT;
                }
                break;

                case HelixClipError::UserNotAuthenticated: {
                    builder.emplace<TextElement>(
                        CLIPS_FAILURE_NOT_AUTHENTICATED_TEXT,
                        MessageElementFlag::Text, MessageColor::System);
                    builder
                        .emplace<TextElement>(LOGIN_PROMPT_TEXT,
                                              MessageElementFlag::Text,
                                              MessageColor::Link)
                        ->setLink(ACCOUNTS_LINK);
                    text = QString("%1 %2").arg(
                        CLIPS_FAILURE_NOT_AUTHENTICATED_TEXT,
                        LOGIN_PROMPT_TEXT);
                }
                break;

                // This would most likely happen if the service is down, or if the JSON payload returned has changed format
                case HelixClipError::Unknown:
                default: {
                    builder.emplace<TextElement>(
                        CLIPS_FAILURE_UNKNOWN_ERROR_TEXT,
                        MessageElementFlag::Text, MessageColor::System);
                    text = CLIPS_FAILURE_UNKNOWN_ERROR_TEXT;
                }
                break;
            }

            builder.message().messageText = text;
            builder.message().searchText = text;

            this->addMessage(builder.release());
        },
        // finallyCallback - this will always execute, so clip creation won't ever be stuck
        [this] {
            this->clipCreationTimer_.restart();
            this->isClipCreationInProgress = false;
        });
}

boost::optional<EmotePtr> TwitchChannel::twitchBadge(
    const QString &set, const QString &version) const
{
    auto badgeSets = this->badgeSets_.access();
    auto it = badgeSets->find(set);
    if (it != badgeSets->end())
    {
        auto it2 = it->second.find(version);
        if (it2 != it->second.end())
        {
            return it2->second;
        }
    }
    return boost::none;
}

boost::optional<EmotePtr> TwitchChannel::ffzCustomModBadge() const
{
    return this->ffzCustomModBadge_.get();
}

boost::optional<EmotePtr> TwitchChannel::ffzCustomVipBadge() const
{
    return this->ffzCustomVipBadge_.get();
}

boost::optional<CheerEmote> TwitchChannel::cheerEmote(const QString &string)
{
    auto sets = this->cheerEmoteSets_.access();
    for (const auto &set : *sets)
    {
        auto match = set.regex.match(string);
        if (!match.hasMatch())
        {
            continue;
        }
        QString amount = match.captured(1);
        bool ok = false;
        int bitAmount = amount.toInt(&ok);
        if (!ok)
        {
            qCDebug(chatterinoTwitch)
                << "Error parsing bit amount in cheerEmote";
        }
        for (const auto &emote : set.cheerEmotes)
        {
            if (bitAmount >= emote.minBits)
            {
                return emote;
            }
        }
    }
    return boost::none;
}

}  // namespace chatterino<|MERGE_RESOLUTION|>--- conflicted
+++ resolved
@@ -82,7 +82,6 @@
     , channelUrl_("https://twitch.tv/" + name)
     , popoutPlayerUrl_("https://player.twitch.tv/?parent=twitch.tv&channel=" +
                        name)
-    , seventvEmotes_(std::make_shared<EmoteMap>())
     , bttvEmotes_(std::make_shared<EmoteMap>())
     , ffzEmotes_(std::make_shared<EmoteMap>())
     , seventvEmotes_(std::make_shared<EmoteMap>())
@@ -108,7 +107,6 @@
         this->refreshLiveStatus();
         this->refreshBadges();
         this->refreshCheerEmotes();
-        this->refresh7TVChannelEmotes(false);
         this->refreshFFZChannelEmotes(false);
         this->refreshBTTVChannelEmotes(false);
         this->refreshSevenTVChannelEmotes(false);
@@ -200,22 +198,6 @@
     this->nameOptions.localizedName = name;
 }
 
-void TwitchChannel::refresh7TVChannelEmotes(bool manualRefresh)
-{
-    if (!getSettings()->enableLoadingSevenTV)
-    {
-        return;
-    }
-    SeventvEmotes::loadChannel(
-        weakOf<Channel>(this), this->roomId(),
-        [this, weak = weakOf<Channel>(this)](auto &&emoteMap) {
-            if (auto shared = weak.lock())
-                this->seventvEmotes_.set(
-                    std::make_shared<EmoteMap>(std::move(emoteMap)));
-        },
-        manualRefresh);
-}
-
 void TwitchChannel::refreshBTTVChannelEmotes(bool manualRefresh)
 {
     if (!Settings::instance().enableBTTVChannelEmotes)
@@ -574,10 +556,9 @@
     return this->streamStatus_.accessConst();
 }
 
-boost::optional<EmotePtr> TwitchChannel::seventvEmote(
-    const EmoteName &name) const
-{
-    auto emotes = this->seventvEmotes_.get();
+boost::optional<EmotePtr> TwitchChannel::bttvEmote(const EmoteName &name) const
+{
+    auto emotes = this->bttvEmotes_.get();
     auto it = emotes->find(name);
 
     if (it == emotes->end())
@@ -585,9 +566,9 @@
     return it->second;
 }
 
-boost::optional<EmotePtr> TwitchChannel::bttvEmote(const EmoteName &name) const
-{
-    auto emotes = this->bttvEmotes_.get();
+boost::optional<EmotePtr> TwitchChannel::ffzEmote(const EmoteName &name) const
+{
+    auto emotes = this->ffzEmotes_.get();
     auto it = emotes->find(name);
 
     if (it == emotes->end())
@@ -595,21 +576,6 @@
     return it->second;
 }
 
-boost::optional<EmotePtr> TwitchChannel::ffzEmote(const EmoteName &name) const
-{
-    auto emotes = this->ffzEmotes_.get();
-    auto it = emotes->find(name);
-
-    if (it == emotes->end())
-        return boost::none;
-    return it->second;
-}
-
-<<<<<<< HEAD
-std::shared_ptr<const EmoteMap> TwitchChannel::seventvEmotes() const
-{
-    return this->seventvEmotes_.get();
-=======
 boost::optional<EmotePtr> TwitchChannel::seventvEmote(
     const EmoteName &name) const
 {
@@ -621,7 +587,6 @@
         return boost::none;
     }
     return it->second;
->>>>>>> 62b689e7
 }
 
 std::shared_ptr<const EmoteMap> TwitchChannel::bttvEmotes() const
