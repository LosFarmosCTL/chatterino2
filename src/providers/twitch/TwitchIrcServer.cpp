--- conflicted
+++ resolved
@@ -53,14 +53,9 @@
         });
     });
 
-<<<<<<< HEAD
-    this->seventv.loadEmotes();
-    this->bttv.loadEmotes();
-    this->ffz.loadEmotes();
-=======
+    this->reloadSevenTVGlobalEmotes();
     this->reloadBTTVGlobalEmotes();
     this->reloadFFZGlobalEmotes();
->>>>>>> 7ad70825
 
     /* Refresh all twitch channel's live status in bulk every 30 seconds after starting chatterino */
     QObject::connect(&this->bulkLiveStatusTimer_, &QTimer::timeout, [=] {
@@ -520,4 +515,19 @@
         }
     });
 }
+
+void TwitchIrcServer::reloadSevenTVGlobalEmotes()
+{
+    this->seventv.loadEmotes();
+}
+
+void TwitchIrcServer::reloadAllSevenTVChannelEmotes()
+{
+    this->forEachChannel([](const auto &chan) {
+        if (auto *channel = dynamic_cast<TwitchChannel *>(chan.get()))
+        {
+            channel->refresh7TVChannelEmotes(false);
+        }
+    });
+}
 }  // namespace chatterino