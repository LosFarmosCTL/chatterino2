#include "TwitchIrcServer.hpp"

#include <IrcCommand>
#include <cassert>

#include "Application.hpp"
#include "common/Common.hpp"
#include "common/Env.hpp"
#include "common/QLogging.hpp"
#include "controllers/accounts/AccountController.hpp"
#include "messages/Message.hpp"
#include "messages/MessageBuilder.hpp"
#include "providers/twitch/IrcMessageHandler.hpp"
#include "providers/twitch/PubSubManager.hpp"
#include "providers/twitch/TwitchAccount.hpp"
#include "providers/twitch/TwitchChannel.hpp"
#include "providers/twitch/TwitchHelpers.hpp"
#include "singletons/Settings.hpp"
#include "util/Helpers.hpp"
#include "util/PostToThread.hpp"

#include <QMetaEnum>

// using namespace Communi;
using namespace std::chrono_literals;

#define TWITCH_PUBSUB_URL "wss://pubsub-edge.twitch.tv"

namespace chatterino {

TwitchIrcServer::TwitchIrcServer()
    : whispersChannel(new Channel("/whispers", Channel::Type::TwitchWhispers))
    , mentionsChannel(new Channel("/mentions", Channel::Type::TwitchMentions))
    , liveChannel(new Channel("/live", Channel::Type::TwitchLive))
    , watchingChannel(Channel::getEmpty(), Channel::Type::TwitchWatching)
{
    this->initializeIrc();

    this->pubsub = new PubSub(TWITCH_PUBSUB_URL);

    // getSettings()->twitchSeperateWriteConnection.connect([this](auto, auto) {
    // this->connect(); },
    //                                                     this->signalHolder_,
    //                                                     false);
}

void TwitchIrcServer::initialize(Settings &settings, Paths &paths)
{
    getApp()->accounts->twitch.currentUserChanged.connect([this]() {
        postToThread([this] {
            this->connect();
            this->pubsub->setAccount(getApp()->accounts->twitch.getCurrent());
        });
    });

    this->reloadSevenTVGlobalEmotes();
    this->reloadBTTVGlobalEmotes();
    this->reloadFFZGlobalEmotes();
    this->reloadSevenTVGlobalEmotes();

    /* Refresh all twitch channel's live status in bulk every 30 seconds after starting chatterino */
    QObject::connect(&this->bulkLiveStatusTimer_, &QTimer::timeout, [=] {
        this->bulkRefreshLiveStatus();
    });
    this->bulkLiveStatusTimer_.start(30 * 1000);
}

void TwitchIrcServer::initializeConnection(IrcConnection *connection,
                                           ConnectionType type)
{
    std::shared_ptr<TwitchAccount> account =
        getApp()->accounts->twitch.getCurrent();

    qCDebug(chatterinoTwitch) << "logging in as" << account->getUserName();

    // twitch.tv/tags enables IRCv3 tags on messages. See https://dev.twitch.tv/docs/irc/tags
    // twitch.tv/commands enables a bunch of miscellaneous command capabilities. See https://dev.twitch.tv/docs/irc/commands
    // twitch.tv/membership enables the JOIN/PART/NAMES commands. See https://dev.twitch.tv/docs/irc/membership
    // This is enabled so we receive USERSTATE messages when joining channels / typing messages, along with the other command capabilities
    QStringList caps{"twitch.tv/tags", "twitch.tv/commands"};
    if (type != ConnectionType::Write)
    {
        caps.push_back("twitch.tv/membership");
    }

    connection->network()->setSkipCapabilityValidation(true);
    connection->network()->setRequestedCapabilities(caps);

    QString username = account->getUserName();
    QString oauthToken = account->getOAuthToken();

    if (!oauthToken.startsWith("oauth:"))
    {
        oauthToken.prepend("oauth:");
    }

    connection->setUserName(username);
    connection->setNickName(username);
    connection->setRealName(username);

    if (!account->isAnon())
    {
        connection->setPassword(oauthToken);
    }

    // https://dev.twitch.tv/docs/irc/guide/#connecting-to-twitch-irc
    // SSL disabled: irc://irc.chat.twitch.tv:6667 (or port 80)
    // SSL enabled: irc://irc.chat.twitch.tv:6697 (or port 443)
    connection->setHost(Env::get().twitchServerHost);
    connection->setPort(Env::get().twitchServerPort);
    connection->setSecure(Env::get().twitchServerSecure);

    this->open(type);
}

std::shared_ptr<Channel> TwitchIrcServer::createChannel(
    const QString &channelName)
{
    auto channel =
        std::shared_ptr<TwitchChannel>(new TwitchChannel(channelName));
    channel->initialize();

    channel->sendMessageSignal.connect(
        [this, channel = channel.get()](auto &chan, auto &msg, bool &sent) {
            this->onMessageSendRequested(channel, msg, sent);
        });
    channel->sendReplySignal.connect(
        [this, channel = channel.get()](auto &chan, auto &msg, auto &replyId,
                                        bool &sent) {
            this->onReplySendRequested(channel, msg, replyId, sent);
        });

    return std::shared_ptr<Channel>(channel);
}

void TwitchIrcServer::privateMessageReceived(
    Communi::IrcPrivateMessage *message)
{
    IrcMessageHandler::instance().handlePrivMessage(message, *this);
}

void TwitchIrcServer::readConnectionMessageReceived(
    Communi::IrcMessage *message)
{
    AbstractIrcServer::readConnectionMessageReceived(message);

    if (message->type() == Communi::IrcMessage::Type::Private)
    {
        // We already have a handler for private messages
        return;
    }

    const QString &command = message->command();

    auto &handler = IrcMessageHandler::instance();

    // Below commands enabled through the twitch.tv/membership CAP REQ
    if (command == "JOIN")
    {
        handler.handleJoinMessage(message);
    }
    else if (command == "PART")
    {
        handler.handlePartMessage(message);
    }
    else if (command == "USERSTATE")
    {
        // Received USERSTATE upon JOINing a channel
        handler.handleUserStateMessage(message);
    }
    else if (command == "ROOMSTATE")
    {
        // Received ROOMSTATE upon JOINing a channel
        handler.handleRoomStateMessage(message);
    }
    else if (command == "CLEARCHAT")
    {
        handler.handleClearChatMessage(message);
    }
    else if (command == "CLEARMSG")
    {
        handler.handleClearMessageMessage(message);
    }
    else if (command == "USERNOTICE")
    {
        handler.handleUserNoticeMessage(message, *this);
    }
    else if (command == "NOTICE")
    {
        handler.handleNoticeMessage(
            static_cast<Communi::IrcNoticeMessage *>(message));
    }
    else if (command == "WHISPER")
    {
        handler.handleWhisperMessage(message);
    }
    else if (command == "RECONNECT")
    {
        this->addGlobalSystemMessage(
            "Twitch Servers requested us to reconnect, reconnecting");
        this->connect();
    }
    else if (command == "GLOBALUSERSTATE")
    {
        handler.handleGlobalUserStateMessage(message);
    }
}

void TwitchIrcServer::writeConnectionMessageReceived(
    Communi::IrcMessage *message)
{
    const QString &command = message->command();

    auto &handler = IrcMessageHandler::instance();
    // Below commands enabled through the twitch.tv/commands CAP REQ
    if (command == "USERSTATE")
    {
        // Received USERSTATE upon sending PRIVMSG messages
        handler.handleUserStateMessage(message);
    }
    else if (command == "NOTICE")
    {
        // List of expected NOTICE messages on write connection
        // https://git.kotmisia.pl/Mm2PL/docs/src/branch/master/irc_msg_ids.md#command-results
        handler.handleNoticeMessage(
            static_cast<Communi::IrcNoticeMessage *>(message));
    }
    else if (command == "RECONNECT")
    {
        this->addGlobalSystemMessage(
            "Twitch Servers requested us to reconnect, reconnecting");
        this->connect();
    }
}

std::shared_ptr<Channel> TwitchIrcServer::getCustomChannel(
    const QString &channelName)
{
    if (channelName == "/whispers")
    {
        return this->whispersChannel;
    }

    if (channelName == "/mentions")
    {
        return this->mentionsChannel;
    }

    if (channelName == "/live")
    {
        return this->liveChannel;
    }

    if (channelName == "$$$")
    {
        static auto channel =
            std::make_shared<Channel>("$$$", chatterino::Channel::Type::Misc);
        static auto getTimer = [&] {
            for (auto i = 0; i < 1000; i++)
            {
                channel->addMessage(makeSystemMessage(QString::number(i + 1)));
            }

            auto timer = new QTimer;
            QObject::connect(timer, &QTimer::timeout, [] {
                channel->addMessage(
                    makeSystemMessage(QTime::currentTime().toString()));
            });
            timer->start(500);
            return timer;
        }();

        return channel;
    }

    return nullptr;
}

void TwitchIrcServer::forEachChannelAndSpecialChannels(
    std::function<void(ChannelPtr)> func)
{
    this->forEachChannel(func);

    func(this->whispersChannel);
    func(this->mentionsChannel);
    func(this->liveChannel);
}

std::shared_ptr<Channel> TwitchIrcServer::getChannelOrEmptyByID(
    const QString &channelId)
{
    std::lock_guard<std::mutex> lock(this->channelMutex);

    for (const auto &weakChannel : this->channels)
    {
        auto channel = weakChannel.lock();
        if (!channel)
            continue;

        auto twitchChannel = std::dynamic_pointer_cast<TwitchChannel>(channel);
        if (!twitchChannel)
            continue;

        if (twitchChannel->roomId() == channelId &&
            twitchChannel->getName().splitRef(":").size() < 3)
        {
            return twitchChannel;
        }
    }

    return Channel::getEmpty();
}

void TwitchIrcServer::bulkRefreshLiveStatus()
{
    auto twitchChans = std::make_shared<QHash<QString, TwitchChannel *>>();

    this->forEachChannel([twitchChans](ChannelPtr chan) {
        auto tc = dynamic_cast<TwitchChannel *>(chan.get());
        if (tc && !tc->roomId().isEmpty())
        {
            twitchChans->insert(tc->roomId(), tc);
        }
    });

    // iterate over batches of channel IDs
    for (const auto &batch : splitListIntoBatches(twitchChans->keys()))
    {
        getHelix()->fetchStreams(
            batch, {},
            [twitchChans](std::vector<HelixStream> streams) {
                for (const auto &stream : streams)
                {
                    // remaining channels will be used later to set their stream status as offline
                    // so we use take(id) to remove it
                    auto tc = twitchChans->take(stream.userId);
                    if (tc == nullptr)
                    {
                        continue;
                    }

                    tc->parseLiveStatus(true, stream);
                }
            },
            []() {
                // failure
            },
            [batch, twitchChans] {
                // All the channels that were not present in fetchStreams response should be assumed to be offline
                // It is necessary to update their stream status in case they've gone live -> offline
                // Otherwise some of them will be marked as live forever
                for (const auto &chID : batch)
                {
                    auto tc = twitchChans->value(chID);
                    // early out in case channel does not exist anymore
                    if (tc == nullptr)
                    {
                        continue;
                    }

                    tc->parseLiveStatus(false, {});
                }
            });
    }
}

QString TwitchIrcServer::cleanChannelName(const QString &dirtyChannelName)
{
    if (dirtyChannelName.startsWith('#'))
        return dirtyChannelName.mid(1).toLower();
    else
        return dirtyChannelName.toLower();
}

bool TwitchIrcServer::hasSeparateWriteConnection() const
{
    return true;
    // return getSettings()->twitchSeperateWriteConnection;
}

bool TwitchIrcServer::prepareToSend(TwitchChannel *channel)
{
    std::lock_guard<std::mutex> guard(this->lastMessageMutex_);

    auto &lastMessage = channel->hasHighRateLimit() ? this->lastMessageMod_
                                                    : this->lastMessagePleb_;
    size_t maxMessageCount = channel->hasHighRateLimit() ? 99 : 19;
    const auto lowRateLimit = getSettings()->twitchLowRateLimitDelay;
    const auto highRateLimit = getSettings()->twitchHighRateLimitDelay;
    auto minMessageOffset =
        (channel->hasHighRateLimit() ? std::chrono::milliseconds(highRateLimit)
                                     : std::chrono::milliseconds(lowRateLimit));

    auto now = std::chrono::steady_clock::now();

    // check if you are sending messages too fast
    if (!lastMessage.empty() && lastMessage.back() + minMessageOffset > now)
    {
        if (this->lastErrorTimeSpeed_ + 30s < now)
        {
            auto errorMessage =
                makeSystemMessage("You are sending messages too quickly.");

            channel->addMessage(errorMessage);

            this->lastErrorTimeSpeed_ = now;
        }
        return false;
    }

    // remove messages older than 30 seconds
    while (!lastMessage.empty() && lastMessage.front() + 32s < now)
    {
        lastMessage.pop();
    }

    // check if you are sending too many messages
    if (lastMessage.size() >= maxMessageCount)
    {
        if (this->lastErrorTimeAmount_ + 30s < now)
        {
            auto errorMessage =
                makeSystemMessage("You are sending too many messages.");

            channel->addMessage(errorMessage);

            this->lastErrorTimeAmount_ = now;
        }
        return false;
    }

    lastMessage.push(now);
    return true;
}

void TwitchIrcServer::onMessageSendRequested(TwitchChannel *channel,
                                             const QString &message, bool &sent)
{
    sent = false;

    bool canSend = this->prepareToSend(channel);
    if (!canSend)
    {
        return;
    }

    if (channel->getName().startsWith("$"))
    {
        this->sendRawMessage("PRIVMSG " + channel->getName().mid(1) + " :" +
                             message);
    }
    else
    {
        this->sendMessage(channel->getName(), message);
    }
    sent = true;
}

void TwitchIrcServer::onReplySendRequested(TwitchChannel *channel,
                                           const QString &message,
                                           const QString &replyId, bool &sent)
{
    sent = false;

    bool canSend = this->prepareToSend(channel);
    if (!canSend)
    {
        return;
    }

    this->sendRawMessage("@reply-parent-msg-id=" + replyId + " PRIVMSG #" +
                         channel->getName() + " :" + message);

    sent = true;
}

const SeventvEmotes &TwitchIrcServer::getSeventvEmotes() const
{
    return this->seventv;
}
const BttvEmotes &TwitchIrcServer::getBttvEmotes() const
{
    return this->bttv;
}
const FfzEmotes &TwitchIrcServer::getFfzEmotes() const
{
    return this->ffz;
}
const SeventvEmotes &TwitchIrcServer::getSeventvEmotes() const
{
    return this->seventv_;
}

void TwitchIrcServer::reloadBTTVGlobalEmotes()
{
    this->bttv.loadEmotes();
}

void TwitchIrcServer::reloadAllBTTVChannelEmotes()
{
    this->forEachChannel([](const auto &chan) {
        if (auto *channel = dynamic_cast<TwitchChannel *>(chan.get()))
        {
            channel->refreshBTTVChannelEmotes(false);
        }
    });
}

void TwitchIrcServer::reloadFFZGlobalEmotes()
{
    this->ffz.loadEmotes();
}

void TwitchIrcServer::reloadAllFFZChannelEmotes()
{
    this->forEachChannel([](const auto &chan) {
        if (auto *channel = dynamic_cast<TwitchChannel *>(chan.get()))
        {
            channel->refreshFFZChannelEmotes(false);
        }
    });
}

void TwitchIrcServer::reloadSevenTVGlobalEmotes()
{
<<<<<<< HEAD
    this->seventv.loadEmotes();
=======
    this->seventv_.loadGlobalEmotes();
>>>>>>> 62b689e7
}

void TwitchIrcServer::reloadAllSevenTVChannelEmotes()
{
    this->forEachChannel([](const auto &chan) {
        if (auto *channel = dynamic_cast<TwitchChannel *>(chan.get()))
        {
<<<<<<< HEAD
            channel->refresh7TVChannelEmotes(false);
=======
            channel->refreshSevenTVChannelEmotes(false);
>>>>>>> 62b689e7
        }
    });
}
}  // namespace chatterino<|MERGE_RESOLUTION|>--- conflicted
+++ resolved
@@ -474,10 +474,6 @@
     sent = true;
 }
 
-const SeventvEmotes &TwitchIrcServer::getSeventvEmotes() const
-{
-    return this->seventv;
-}
 const BttvEmotes &TwitchIrcServer::getBttvEmotes() const
 {
     return this->bttv;
@@ -523,11 +519,7 @@
 
 void TwitchIrcServer::reloadSevenTVGlobalEmotes()
 {
-<<<<<<< HEAD
-    this->seventv.loadEmotes();
-=======
     this->seventv_.loadGlobalEmotes();
->>>>>>> 62b689e7
 }
 
 void TwitchIrcServer::reloadAllSevenTVChannelEmotes()
@@ -535,11 +527,7 @@
     this->forEachChannel([](const auto &chan) {
         if (auto *channel = dynamic_cast<TwitchChannel *>(chan.get()))
         {
-<<<<<<< HEAD
-            channel->refresh7TVChannelEmotes(false);
-=======
             channel->refreshSevenTVChannelEmotes(false);
->>>>>>> 62b689e7
         }
     });
 }
