#include "TwitchIrcServer.hpp"

#include <IrcCommand>
#include <cassert>

#include "Application.hpp"
#include "common/Common.hpp"
#include "common/Env.hpp"
#include "common/QLogging.hpp"
#include "controllers/accounts/AccountController.hpp"
#include "messages/Message.hpp"
#include "messages/MessageBuilder.hpp"
#include "providers/twitch/IrcMessageHandler.hpp"
#include "providers/twitch/PubsubClient.hpp"
#include "providers/twitch/TwitchAccount.hpp"
#include "providers/twitch/TwitchChannel.hpp"
#include "providers/twitch/TwitchHelpers.hpp"
#include "util/PostToThread.hpp"

#include <QMetaEnum>

// using namespace Communi;
using namespace std::chrono_literals;

namespace chatterino {

TwitchIrcServer::TwitchIrcServer()
    : whispersChannel(new Channel("/whispers", Channel::Type::TwitchWhispers))
    , mentionsChannel(new Channel("/mentions", Channel::Type::TwitchMentions))
    , watchingChannel(Channel::getEmpty(), Channel::Type::TwitchWatching)
    , liveChannel(new Channel("/live", Channel::Type::TwitchLive))
{
    this->initializeIrc();

    this->pubsub = new PubSub;

    // getSettings()->twitchSeperateWriteConnection.connect([this](auto, auto) {
    // this->connect(); },
    //                                                     this->signalHolder_,
    //                                                     false);
}

void TwitchIrcServer::initialize(Settings &settings, Paths &paths)
{
    getApp()->accounts->twitch.currentUserChanged.connect([this]() {
        postToThread([this] {
            this->connect();
        });
    });

    this->seventv.loadEmotes();
    this->bttv.loadEmotes();
    this->ffz.loadEmotes();
}

void TwitchIrcServer::initializeConnection(IrcConnection *connection,
                                           ConnectionType type)
{
    std::shared_ptr<TwitchAccount> account =
        getApp()->accounts->twitch.getCurrent();

    qCDebug(chatterinoTwitch) << "logging in as" << account->getUserName();

    // twitch.tv/tags enables IRCv3 tags on messages. See https://dev.twitch.tv/docs/irc/tags
    // twitch.tv/commands enables a bunch of miscellaneous command capabilities. See https://dev.twitch.tv/docs/irc/commands
    // twitch.tv/membership enables the JOIN/PART/NAMES commands. See https://dev.twitch.tv/docs/irc/membership
    // This is enabled so we receive USERSTATE messages when joining channels / typing messages, along with the other command capabilities
    QStringList caps{"twitch.tv/tags", "twitch.tv/commands"};
    if (type != ConnectionType::Write)
    {
        caps.push_back("twitch.tv/membership");
    }

    connection->network()->setSkipCapabilityValidation(true);
    connection->network()->setRequestedCapabilities(caps);

    QString username = account->getUserName();
    QString oauthToken = account->getOAuthToken();

    if (!oauthToken.startsWith("oauth:"))
    {
        oauthToken.prepend("oauth:");
    }

    connection->setUserName(username);
    connection->setNickName(username);
    connection->setRealName(username);

    if (!account->isAnon())
    {
        connection->setPassword(oauthToken);
    }

    // https://dev.twitch.tv/docs/irc/guide/#connecting-to-twitch-irc
    // SSL disabled: irc://irc.chat.twitch.tv:6667 (or port 80)
    // SSL enabled: irc://irc.chat.twitch.tv:6697 (or port 443)
    connection->setHost(Env::get().twitchServerHost);
    connection->setPort(Env::get().twitchServerPort);
    connection->setSecure(Env::get().twitchServerSecure);

    this->open(type);
}

std::shared_ptr<Channel> TwitchIrcServer::createChannel(
    const QString &channelName)
{
<<<<<<< HEAD
    auto channel = std::shared_ptr<TwitchChannel>(
        new TwitchChannel(channelName, this->seventv, this->bttv, this->ffz));
=======
    auto channel =
        std::shared_ptr<TwitchChannel>(new TwitchChannel(channelName));
>>>>>>> 89b86b94
    channel->initialize();

    channel->sendMessageSignal.connect(
        [this, channel = channel.get()](auto &chan, auto &msg, bool &sent) {
            this->onMessageSendRequested(channel, msg, sent);
        });

    return std::shared_ptr<Channel>(channel);
}

void TwitchIrcServer::privateMessageReceived(
    Communi::IrcPrivateMessage *message)
{
    IrcMessageHandler::instance().handlePrivMessage(message, *this);
}

void TwitchIrcServer::readConnectionMessageReceived(
    Communi::IrcMessage *message)
{
    AbstractIrcServer::readConnectionMessageReceived(message);

    if (message->type() == Communi::IrcMessage::Type::Private)
    {
        // We already have a handler for private messages
        return;
    }

    const QString &command = message->command();

    auto &handler = IrcMessageHandler::instance();

    // Below commands enabled through the twitch.tv/membership CAP REQ
    if (command == "JOIN")
    {
        handler.handleJoinMessage(message);
    }
    else if (command == "PART")
    {
        handler.handlePartMessage(message);
    }
    else if (command == "USERSTATE")
    {
        // Received USERSTATE upon JOINing a channel
        handler.handleUserStateMessage(message);
    }
    else if (command == "ROOMSTATE")
    {
        // Received ROOMSTATE upon JOINing a channel
        handler.handleRoomStateMessage(message);
    }
    else if (command == "CLEARCHAT")
    {
        handler.handleClearChatMessage(message);
    }
    else if (command == "CLEARMSG")
    {
        handler.handleClearMessageMessage(message);
    }
    else if (command == "USERNOTICE")
    {
        handler.handleUserNoticeMessage(message, *this);
    }
    else if (command == "NOTICE")
    {
        handler.handleNoticeMessage(
            static_cast<Communi::IrcNoticeMessage *>(message));
    }
    else if (command == "WHISPER")
    {
        handler.handleWhisperMessage(message);
    }
    else if (command == "RECONNECT")
    {
        this->addGlobalSystemMessage(
            "Twitch Servers requested us to reconnect, reconnecting");
        this->connect();
    }
    else if (command == "GLOBALUSERSTATE")
    {
        handler.handleGlobalUserStateMessage(message);
    }
}

void TwitchIrcServer::writeConnectionMessageReceived(
    Communi::IrcMessage *message)
{
    const QString &command = message->command();

    auto &handler = IrcMessageHandler::instance();
    // Below commands enabled through the twitch.tv/commands CAP REQ
    if (command == "USERSTATE")
    {
        // Received USERSTATE upon PRIVMSGing
        handler.handleUserStateMessage(message);
    }
    else if (command == "NOTICE")
    {
        static std::unordered_set<std::string> readConnectionOnlyIDs{
            "host_on",
            "host_off",
            "host_target_went_offline",
            "emote_only_on",
            "emote_only_off",
            "slow_on",
            "slow_off",
            "subs_on",
            "subs_off",
            "r9k_on",
            "r9k_off",

            // Display for user who times someone out. This implies you're a
            // moderator, at which point you will be connected to PubSub and receive
            // a better message from there.
            "timeout_success",
            "ban_success",

            // Channel suspended notices
            "msg_channel_suspended",
        };

        handler.handleNoticeMessage(
            static_cast<Communi::IrcNoticeMessage *>(message));
    }
    else if (command == "RECONNECT")
    {
        this->addGlobalSystemMessage(
            "Twitch Servers requested us to reconnect, reconnecting");
        this->connect();
    }
}

std::shared_ptr<Channel> TwitchIrcServer::getCustomChannel(
    const QString &channelName)
{
    if (channelName == "/whispers")
    {
        return this->whispersChannel;
    }

    if (channelName == "/mentions")
    {
        return this->mentionsChannel;
    }

    if (channelName == "/live")
    {
        return this->liveChannel;
    }

    if (channelName == "$$$")
    {
        static auto channel =
            std::make_shared<Channel>("$$$", chatterino::Channel::Type::Misc);
        static auto getTimer = [&] {
            for (auto i = 0; i < 1000; i++)
            {
                channel->addMessage(makeSystemMessage(QString::number(i + 1)));
            }

            auto timer = new QTimer;
            QObject::connect(timer, &QTimer::timeout, [] {
                channel->addMessage(
                    makeSystemMessage(QTime::currentTime().toString()));
            });
            timer->start(500);
            return timer;
        }();

        return channel;
    }

    return nullptr;
}

void TwitchIrcServer::forEachChannelAndSpecialChannels(
    std::function<void(ChannelPtr)> func)
{
    this->forEachChannel(func);

    func(this->whispersChannel);
    func(this->mentionsChannel);
    func(this->liveChannel);
}

std::shared_ptr<Channel> TwitchIrcServer::getChannelOrEmptyByID(
    const QString &channelId)
{
    std::lock_guard<std::mutex> lock(this->channelMutex);

    for (const auto &weakChannel : this->channels)
    {
        auto channel = weakChannel.lock();
        if (!channel)
            continue;

        auto twitchChannel = std::dynamic_pointer_cast<TwitchChannel>(channel);
        if (!twitchChannel)
            continue;

        if (twitchChannel->roomId() == channelId &&
            twitchChannel->getName().splitRef(":").size() < 3)
        {
            return twitchChannel;
        }
    }

    return Channel::getEmpty();
}

QString TwitchIrcServer::cleanChannelName(const QString &dirtyChannelName)
{
    if (dirtyChannelName.startsWith('#'))
        return dirtyChannelName.mid(1).toLower();
    else
        return dirtyChannelName.toLower();
}

bool TwitchIrcServer::hasSeparateWriteConnection() const
{
    return true;
    // return getSettings()->twitchSeperateWriteConnection;
}

void TwitchIrcServer::onMessageSendRequested(TwitchChannel *channel,
                                             const QString &message, bool &sent)
{
    sent = false;

    {
        std::lock_guard<std::mutex> guard(this->lastMessageMutex_);

        //        std::queue<std::chrono::steady_clock::time_point>
        auto &lastMessage = channel->hasHighRateLimit()
                                ? this->lastMessageMod_
                                : this->lastMessagePleb_;
        size_t maxMessageCount = channel->hasHighRateLimit() ? 99 : 19;
        auto minMessageOffset = (channel->hasHighRateLimit() ? 100ms : 1100ms);

        auto now = std::chrono::steady_clock::now();

        // check if you are sending messages too fast
        if (!lastMessage.empty() && lastMessage.back() + minMessageOffset > now)
        {
            if (this->lastErrorTimeSpeed_ + 30s < now)
            {
                auto errorMessage =
                    makeSystemMessage("You are sending messages too quickly.");

                channel->addMessage(errorMessage);

                this->lastErrorTimeSpeed_ = now;
            }
            return;
        }

        // remove messages older than 30 seconds
        while (!lastMessage.empty() && lastMessage.front() + 32s < now)
        {
            lastMessage.pop();
        }

        // check if you are sending too many messages
        if (lastMessage.size() >= maxMessageCount)
        {
            if (this->lastErrorTimeAmount_ + 30s < now)
            {
                auto errorMessage =
                    makeSystemMessage("You are sending too many messages.");

                channel->addMessage(errorMessage);

                this->lastErrorTimeAmount_ = now;
            }
            return;
        }

        lastMessage.push(now);
    }

    this->sendMessage(channel->getName(), message);
    sent = true;
}

const SeventvEmotes &TwitchIrcServer::getSeventvEmotes() const
{
    return this->seventv;
}

const BttvEmotes &TwitchIrcServer::getBttvEmotes() const
{
    return this->bttv;
}
const FfzEmotes &TwitchIrcServer::getFfzEmotes() const
{
    return this->ffz;
}

}  // namespace chatterino<|MERGE_RESOLUTION|>--- conflicted
+++ resolved
@@ -104,13 +104,8 @@
 std::shared_ptr<Channel> TwitchIrcServer::createChannel(
     const QString &channelName)
 {
-<<<<<<< HEAD
-    auto channel = std::shared_ptr<TwitchChannel>(
-        new TwitchChannel(channelName, this->seventv, this->bttv, this->ffz));
-=======
     auto channel =
         std::shared_ptr<TwitchChannel>(new TwitchChannel(channelName));
->>>>>>> 89b86b94
     channel->initialize();
 
     channel->sendMessageSignal.connect(
