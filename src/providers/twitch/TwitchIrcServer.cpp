#include "TwitchIrcServer.hpp"

#include <IrcCommand>
#include <cassert>

#include "Application.hpp"
#include "common/Common.hpp"
#include "common/Env.hpp"
#include "common/QLogging.hpp"
#include "controllers/accounts/AccountController.hpp"
#include "messages/Message.hpp"
#include "messages/MessageBuilder.hpp"
#include "providers/twitch/IrcMessageHandler.hpp"
#include "providers/twitch/PubsubClient.hpp"
#include "providers/twitch/TwitchAccount.hpp"
#include "providers/twitch/TwitchChannel.hpp"
#include "providers/twitch/TwitchHelpers.hpp"
#include "singletons/Settings.hpp"
#include "util/PostToThread.hpp"

#include <QColor>
#include <QMetaEnum>

// using namespace Communi;
using namespace std::chrono_literals;

namespace chatterino {

TwitchIrcServer::TwitchIrcServer()
    : whispersChannel(new Channel("/whispers", Channel::Type::TwitchWhispers))
    , mentionsChannel(new Channel("/mentions", Channel::Type::TwitchMentions))
    , watchingChannel(Channel::getEmpty(), Channel::Type::TwitchWatching)
    , liveChannel(new Channel("/live", Channel::Type::TwitchLive))
{
    this->initializeIrc();

    this->pubsub = new PubSub;

    // getSettings()->twitchSeperateWriteConnection.connect([this](auto, auto) {
    // this->connect(); },
    //                                                     this->signalHolder_,
    //                                                     false);
}

void TwitchIrcServer::initialize(Settings &settings, Paths &paths)
{
    getApp()->accounts->twitch.currentUserChanged.connect([this]() {
        postToThread([this] {
            this->connect();
        });
    });

    this->seventv.loadEmotes();
    this->bttv.loadEmotes();
    this->ffz.loadEmotes();
}

void TwitchIrcServer::initializeConnection(IrcConnection *connection,
                                           ConnectionType type)
{
    std::shared_ptr<TwitchAccount> account =
        getApp()->accounts->twitch.getCurrent();

    qCDebug(chatterinoTwitch) << "logging in as" << account->getUserName();

    // twitch.tv/tags enables IRCv3 tags on messages. See https://dev.twitch.tv/docs/irc/tags
    // twitch.tv/commands enables a bunch of miscellaneous command capabilities. See https://dev.twitch.tv/docs/irc/commands
    // twitch.tv/membership enables the JOIN/PART/NAMES commands. See https://dev.twitch.tv/docs/irc/membership
    // This is enabled so we receive USERSTATE messages when joining channels / typing messages, along with the other command capabilities
    QStringList caps{"twitch.tv/tags", "twitch.tv/commands"};
    if (type != ConnectionType::Write)
    {
        caps.push_back("twitch.tv/membership");
    }

    connection->network()->setSkipCapabilityValidation(true);
    connection->network()->setRequestedCapabilities(caps);

    QString username = account->getUserName();
    QString oauthToken = account->getOAuthToken();

    if (!oauthToken.startsWith("oauth:"))
    {
        oauthToken.prepend("oauth:");
    }

    connection->setUserName(username);
    connection->setNickName(username);
    connection->setRealName(username);

    if (!account->isAnon())
    {
        connection->setPassword(oauthToken);
    }

    // https://dev.twitch.tv/docs/irc/guide/#connecting-to-twitch-irc
    // SSL disabled: irc://irc.chat.twitch.tv:6667 (or port 80)
    // SSL enabled: irc://irc.chat.twitch.tv:6697 (or port 443)
    connection->setHost(Env::get().twitchServerHost);
    connection->setPort(Env::get().twitchServerPort);
    connection->setSecure(Env::get().twitchServerSecure);

    this->open(type);
}

std::shared_ptr<Channel> TwitchIrcServer::createChannel(
    const QString &channelName)
{
    auto channel =
        std::shared_ptr<TwitchChannel>(new TwitchChannel(channelName));
    channel->initialize();

    channel->sendMessageSignal.connect(
        [this, channel = channel.get()](auto &chan, auto &msg, bool &sent) {
            this->onMessageSendRequested(channel, msg, sent);
        });

    return std::shared_ptr<Channel>(channel);
}

void TwitchIrcServer::privateMessageReceived(
    Communi::IrcPrivateMessage *message)
{
    IrcMessageHandler::instance().handlePrivMessage(message, *this);
}

void TwitchIrcServer::readConnectionMessageReceived(
    Communi::IrcMessage *message)
{
    AbstractIrcServer::readConnectionMessageReceived(message);

    if (message->type() == Communi::IrcMessage::Type::Private)
    {
        // We already have a handler for private messages
        return;
    }

    const QString &command = message->command();

    auto &handler = IrcMessageHandler::instance();

    // Below commands enabled through the twitch.tv/membership CAP REQ
    if (command == "JOIN")
    {
        handler.handleJoinMessage(message);
    }
    else if (command == "PART")
    {
        handler.handlePartMessage(message);
    }
    else if (command == "USERSTATE")
    {
        // Received USERSTATE upon JOINing a channel
        handler.handleUserStateMessage(message);
    }
    else if (command == "ROOMSTATE")
    {
        // Received ROOMSTATE upon JOINing a channel
        handler.handleRoomStateMessage(message);
    }
    else if (command == "CLEARCHAT")
    {
        handler.handleClearChatMessage(message);
    }
    else if (command == "CLEARMSG")
    {
        handler.handleClearMessageMessage(message);
    }
    else if (command == "USERNOTICE")
    {
        handler.handleUserNoticeMessage(message, *this);
    }
    else if (command == "NOTICE")
    {
        handler.handleNoticeMessage(
            static_cast<Communi::IrcNoticeMessage *>(message));
    }
    else if (command == "WHISPER")
    {
        handler.handleWhisperMessage(message);
    }
    else if (command == "RECONNECT")
    {
        this->addGlobalSystemMessage(
            "Twitch Servers requested us to reconnect, reconnecting");
        this->connect();
    }
    else if (command == "GLOBALUSERSTATE")
    {
        handler.handleGlobalUserStateMessage(message);
    }
}

void TwitchIrcServer::writeConnectionMessageReceived(
    Communi::IrcMessage *message)
{
    const QString &command = message->command();

    auto &handler = IrcMessageHandler::instance();
    // Below commands enabled through the twitch.tv/commands CAP REQ
    if (command == "USERSTATE")
    {
        // Received USERSTATE upon sending PRIVMSG messages
        handler.handleUserStateMessage(message);
    }
    else if (command == "NOTICE")
    {
        // List of expected NOTICE messages on write connection
        // https://git.kotmisia.pl/Mm2PL/docs/src/branch/master/irc_msg_ids.md#command-results
        handler.handleNoticeMessage(
            static_cast<Communi::IrcNoticeMessage *>(message));
    }
    else if (command == "RECONNECT")
    {
        this->addGlobalSystemMessage(
            "Twitch Servers requested us to reconnect, reconnecting");
        this->connect();
    }
}

std::shared_ptr<Channel> TwitchIrcServer::getCustomChannel(
    const QString &channelName)
{
    if (channelName == "/whispers")
    {
        return this->whispersChannel;
    }

    if (channelName == "/mentions")
    {
        return this->mentionsChannel;
    }

    if (channelName == "/live")
    {
        return this->liveChannel;
    }

    if (channelName == "$$$")
    {
        static auto channel =
            std::make_shared<Channel>("$$$", chatterino::Channel::Type::Misc);
        static auto getTimer = [&] {
            for (auto i = 0; i < 1000; i++)
            {
                channel->addMessage(makeSystemMessage(QString::number(i + 1)));
            }

            auto timer = new QTimer;
            QObject::connect(timer, &QTimer::timeout, [] {
                channel->addMessage(
                    makeSystemMessage(QTime::currentTime().toString()));
            });
            timer->start(500);
            return timer;
        }();

        return channel;
    }

    return nullptr;
}

void TwitchIrcServer::forEachChannelAndSpecialChannels(
    std::function<void(ChannelPtr)> func)
{
    this->forEachChannel(func);

    func(this->whispersChannel);
    func(this->mentionsChannel);
    func(this->liveChannel);
}

std::shared_ptr<Channel> TwitchIrcServer::getChannelOrEmptyByID(
    const QString &channelId)
{
    std::lock_guard<std::mutex> lock(this->channelMutex);

    for (const auto &weakChannel : this->channels)
    {
        auto channel = weakChannel.lock();
        if (!channel)
            continue;

        auto twitchChannel = std::dynamic_pointer_cast<TwitchChannel>(channel);
        if (!twitchChannel)
            continue;

        if (twitchChannel->roomId() == channelId &&
            twitchChannel->getName().splitRef(":").size() < 3)
        {
            return twitchChannel;
        }
    }

    return Channel::getEmpty();
}

QString TwitchIrcServer::cleanChannelName(const QString &dirtyChannelName)
{
    if (dirtyChannelName.startsWith('#'))
        return dirtyChannelName.mid(1).toLower();
    else
        return dirtyChannelName.toLower();
}

bool TwitchIrcServer::hasSeparateWriteConnection() const
{
    return true;
    // return getSettings()->twitchSeperateWriteConnection;
}

void TwitchIrcServer::onMessageSendRequested(TwitchChannel *channel,
                                             const QString &message, bool &sent)
{
    sent = false;

    {
        std::lock_guard<std::mutex> guard(this->lastMessageMutex_);

        //        std::queue<std::chrono::steady_clock::time_point>
        auto &lastMessage = channel->hasHighRateLimit()
                                ? this->lastMessageMod_
                                : this->lastMessagePleb_;
        size_t maxMessageCount = channel->hasHighRateLimit() ? 99 : 19;
        const auto lowRateLimit = getSettings()->twitchLowRateLimitDelay;
        const auto highRateLimit = getSettings()->twitchHighRateLimitDelay;
        auto minMessageOffset = (channel->hasHighRateLimit()
                                     ? std::chrono::milliseconds(highRateLimit)
                                     : std::chrono::milliseconds(lowRateLimit));

        auto now = std::chrono::steady_clock::now();

        // check if you are sending messages too fast
        if (!lastMessage.empty() && lastMessage.back() + minMessageOffset > now)
        {
            if (this->lastErrorTimeSpeed_ + 30s < now)
            {
                auto errorMessage =
                    makeSystemMessage("You are sending messages too quickly.");

                channel->addMessage(errorMessage);

                this->lastErrorTimeSpeed_ = now;
            }
            return;
        }

        // remove messages older than 30 seconds
        while (!lastMessage.empty() && lastMessage.front() + 32s < now)
        {
            lastMessage.pop();
        }

        // check if you are sending too many messages
        maxMessageCount = (getSettings()->rainbowMessages &&
                           getSettings()->rainbowMessagesReduceRatelimit)
                              ? maxMessageCount / 2
                              : maxMessageCount;
        if (lastMessage.size() >= maxMessageCount)
        {
            if (this->lastErrorTimeAmount_ + 30s < now)
            {
                auto errorMessage =
                    makeSystemMessage("You are sending too many messages.");

                channel->addMessage(errorMessage);

                this->lastErrorTimeAmount_ = now;
            }
            return;
        }

        lastMessage.push(now);
    }

    if (getSettings()->rainbowMessages)
    {
        QString color;

        if (getSettings()->rainbowMessagesPrime)
        {
<<<<<<< HEAD
=======
            if (!rainbowHue.count(channel->getName()))
            {
                rainbowHue[channel->getName()] = getSettings()->rainbowStartingHue;
            }

>>>>>>> 1507a8c2
            auto hue = rainbowHue[channel->getName()];
            hue += getSettings()->rainbowSpeed;
            if (hue >= 360)
            {
                hue -= 360;
            }

            const auto sat = 153;
            const auto light = 128;
            color = QColor::fromHsl(hue, sat, light).name();

            rainbowHue[channel->getName()] = hue;
        }
        else
        {
            QString colors[13]{"Firebrick",   "Red",       "OrangeRed",
                               "Chocolate",   "GoldenRod", "YellowGreen",
                               "SpringGreen", "SeaGreen",  "CadetBlue",
                               "DodgerBlue",  "Blue",      "BlueViolet",
                               "HotPink"};

            auto colorID = nonPrimeColorsIndex[channel->getName()];
            if (colorID >= 12)
            {
                colorID = 0;
            }

            color = colors[++colorID];

            nonPrimeColorsIndex[channel->getName()] = colorID;
        }

        const auto colorMessage = ".color " + color;
<<<<<<< HEAD
        this->sendRawMessage("PRIVMSG #losfarmosctl :" + colorMessage);
=======

        // use the authenticated users channel to send /color messages
        QString currentUsername =
            getApp()->accounts->twitch.getCurrent()->getUserName();

        this->sendRawMessage("PRIVMSG #" + currentUsername + " :" +
                             colorMessage);
>>>>>>> 1507a8c2
    }

    if (channel->getName().startsWith("$"))
    {
        this->sendRawMessage("PRIVMSG " + channel->getName().mid(1) + " :" +
                             message);
    }
    else
    {
        this->sendMessage(channel->getName(), message);
    }
    sent = true;
}

const SeventvEmotes &TwitchIrcServer::getSeventvEmotes() const
{
    return this->seventv;
}

const BttvEmotes &TwitchIrcServer::getBttvEmotes() const
{
    return this->bttv;
}
const FfzEmotes &TwitchIrcServer::getFfzEmotes() const
{
    return this->ffz;
}

}  // namespace chatterino<|MERGE_RESOLUTION|>--- conflicted
+++ resolved
@@ -380,14 +380,11 @@
 
         if (getSettings()->rainbowMessagesPrime)
         {
-<<<<<<< HEAD
-=======
             if (!rainbowHue.count(channel->getName()))
             {
                 rainbowHue[channel->getName()] = getSettings()->rainbowStartingHue;
             }
 
->>>>>>> 1507a8c2
             auto hue = rainbowHue[channel->getName()];
             hue += getSettings()->rainbowSpeed;
             if (hue >= 360)
@@ -421,9 +418,6 @@
         }
 
         const auto colorMessage = ".color " + color;
-<<<<<<< HEAD
-        this->sendRawMessage("PRIVMSG #losfarmosctl :" + colorMessage);
-=======
 
         // use the authenticated users channel to send /color messages
         QString currentUsername =
@@ -431,7 +425,6 @@
 
         this->sendRawMessage("PRIVMSG #" + currentUsername + " :" +
                              colorMessage);
->>>>>>> 1507a8c2
     }
 
     if (channel->getName().startsWith("$"))
