#include "providers/twitch/TwitchMessageBuilder.hpp"

#include "Application.hpp"
#include "common/LinkParser.hpp"
#include "common/Literals.hpp"
#include "common/QLogging.hpp"
#include "controllers/accounts/AccountController.hpp"
#include "controllers/ignores/IgnoreController.hpp"
#include "controllers/ignores/IgnorePhrase.hpp"
#include "controllers/userdata/UserDataController.hpp"
#include "messages/Emote.hpp"
#include "messages/Image.hpp"
#include "messages/Message.hpp"
#include "messages/MessageThread.hpp"
#include "providers/chatterino/ChatterinoBadges.hpp"
#include "providers/colors/ColorProvider.hpp"
#include "providers/ffz/FfzBadges.hpp"
#include "providers/seventv/SeventvBadges.hpp"
#include "providers/twitch/api/Helix.hpp"
#include "providers/twitch/ChannelPointReward.hpp"
#include "providers/twitch/PubSubActions.hpp"
#include "providers/twitch/TwitchAccount.hpp"
#include "providers/twitch/TwitchBadge.hpp"
#include "providers/twitch/TwitchBadges.hpp"
#include "providers/twitch/TwitchChannel.hpp"
#include "providers/twitch/TwitchIrcServer.hpp"
#include "singletons/Emotes.hpp"
#include "singletons/Resources.hpp"
#include "singletons/Settings.hpp"
#include "singletons/Theme.hpp"
#include "singletons/WindowManager.hpp"
#include "util/FormatTime.hpp"
#include "util/Helpers.hpp"
#include "util/IrcHelpers.hpp"
#include "util/QStringHash.hpp"
#include "util/Qt.hpp"
#include "widgets/Window.hpp"

#include <boost/variant.hpp>
#include <QColor>
#include <QDebug>
#include <QStringRef>

#include <chrono>
#include <unordered_set>

using namespace chatterino::literals;

namespace {

using namespace std::chrono_literals;

const QString regexHelpString("(\\w+)[.,!?;:]*?$");

// matches a mention with punctuation at the end, like "@username," or "@username!!!" where capture group would return "username"
const QRegularExpression mentionRegex("^@" + regexHelpString);

// if findAllUsernames setting is enabled, matches strings like in the examples above, but without @ symbol at the beginning
const QRegularExpression allUsernamesMentionRegex("^" + regexHelpString);

const QSet<QString> zeroWidthEmotes{
    "SoSnowy",  "IceCold",   "SantaHat", "TopHat",
    "ReinDeer", "CandyCane", "cvMask",   "cvHazmat",
};

<<<<<<< HEAD
bool isAbnormalNonce(const QString &nonce)
{
    // matches /[0-9a-f]{32}/
    if (nonce.size() != 32)
    {
        return true;
    }
    for (const auto letter : nonce)
    {
        if (('0' > letter || letter > '9') && ('a' > letter || letter > 'f'))
        {
            return true;
        }
    }
    return false;
}
=======
struct HypeChatPaidLevel {
    std::chrono::seconds duration;
    uint8_t numeric;
};

const std::unordered_map<QString, HypeChatPaidLevel> HYPE_CHAT_PAID_LEVEL{
    {u"ONE"_s, {30s, 1}},    {u"TWO"_s, {2min + 30s, 2}},
    {u"THREE"_s, {5min, 3}}, {u"FOUR"_s, {10min, 4}},
    {u"FIVE"_s, {30min, 5}}, {u"SIX"_s, {1h, 6}},
    {u"SEVEN"_s, {2h, 7}},   {u"EIGHT"_s, {3h, 8}},
    {u"NINE"_s, {4h, 9}},    {u"TEN"_s, {5h, 10}},
};
>>>>>>> ec0d7764

}  // namespace

namespace chatterino {

namespace {

    void appendTwitchEmoteOccurrences(const QString &emote,
                                      std::vector<TwitchEmoteOccurrence> &vec,
                                      const std::vector<int> &correctPositions,
                                      const QString &originalMessage,
                                      int messageOffset)
    {
        auto *app = getIApp();
        if (!emote.contains(':'))
        {
            return;
        }

        auto parameters = emote.split(':');

        if (parameters.length() < 2)
        {
            return;
        }

        auto id = EmoteId{parameters.at(0)};

        auto occurrences = parameters.at(1).split(',');

        for (const QString &occurrence : occurrences)
        {
            auto coords = occurrence.split('-');

            if (coords.length() < 2)
            {
                return;
            }

            auto from = coords.at(0).toUInt() - messageOffset;
            auto to = coords.at(1).toUInt() - messageOffset;
            auto maxPositions = correctPositions.size();
            if (from > to || to >= maxPositions)
            {
                // Emote coords are out of range
                qCDebug(chatterinoTwitch)
                    << "Emote coords" << from << "-" << to
                    << "are out of range (" << maxPositions << ")";
                return;
            }

            auto start = correctPositions[from];
            auto end = correctPositions[to];
            if (start > end || start < 0 || end > originalMessage.length())
            {
                // Emote coords are out of range from the modified character positions
                qCDebug(chatterinoTwitch) << "Emote coords" << from << "-" << to
                                          << "are out of range after offsets ("
                                          << originalMessage.length() << ")";
                return;
            }

            auto name = EmoteName{originalMessage.mid(start, end - start + 1)};
            TwitchEmoteOccurrence emoteOccurrence{
                start,
                end,
                app->getEmotes()->getTwitchEmotes()->getOrCreateEmote(id, name),
                name,
            };
            if (emoteOccurrence.ptr == nullptr)
            {
                qCDebug(chatterinoTwitch)
                    << "nullptr" << emoteOccurrence.name.string;
            }
            vec.push_back(std::move(emoteOccurrence));
        }
    }

}  // namespace

TwitchMessageBuilder::TwitchMessageBuilder(
    Channel *_channel, const Communi::IrcPrivateMessage *_ircMessage,
    const MessageParseArgs &_args)
    : SharedMessageBuilder(_channel, _ircMessage, _args)
    , twitchChannel(dynamic_cast<TwitchChannel *>(_channel))
{
}

TwitchMessageBuilder::TwitchMessageBuilder(
    Channel *_channel, const Communi::IrcMessage *_ircMessage,
    const MessageParseArgs &_args, QString content, bool isAction)
    : SharedMessageBuilder(_channel, _ircMessage, _args, content, isAction)
    , twitchChannel(dynamic_cast<TwitchChannel *>(_channel))
{
}

bool TwitchMessageBuilder::isIgnored() const
{
    return isIgnoredMessage({
        /*.message = */ this->originalMessage_,
        /*.twitchUserID = */ this->tags.value("user-id").toString(),
        /*.isMod = */ this->channel->isMod(),
        /*.isBroadcaster = */ this->channel->isBroadcaster(),
    });
}

bool TwitchMessageBuilder::isIgnoredReply() const
{
    return isIgnoredMessage({
        /*.message = */ this->originalMessage_,
        /*.twitchUserID = */
        this->tags.value("reply-parent-user-id").toString(),
        /*.isMod = */ this->channel->isMod(),
        /*.isBroadcaster = */ this->channel->isBroadcaster(),
    });
}

void TwitchMessageBuilder::triggerHighlights()
{
    if (this->historicalMessage_)
    {
        // Do nothing. Highlights should not be triggered on historical messages.
        return;
    }

    SharedMessageBuilder::triggerHighlights();
}

MessagePtr TwitchMessageBuilder::build()
{
    // PARSE
    this->userId_ = this->ircMessage->tag("user-id").toString();

    this->parse();

    if (this->userName == this->channel->getName())
    {
        this->senderIsBroadcaster = true;
    }

    this->message().channelName = this->channel->getName();

    this->parseMessageID();

    this->parseRoomID();

    // If it is a reward it has to be appended first
    if (this->args.channelPointRewardId != "")
    {
        const auto &reward = this->twitchChannel->channelPointReward(
            this->args.channelPointRewardId);
        if (reward)
        {
            this->appendChannelPointRewardMessage(
                reward.get(), this, this->channel->isMod(),
                this->channel->isBroadcaster());
        }
    }
    bool isBridged = false;
    if (getSettings()->allowBridgeImpersonation &&
        this->userName == getSettings()->bridgeUser)
    {
        // bridged message:
        // [I] <${user}> ${text}
        QRegularExpression bridgeMeta(R"(^(\[.\]) <(.+?)> (.*)$)");
        auto m = bridgeMeta.match(this->originalMessage_);
        if (m.hasMatch())
        {
            auto platform = m.captured(1);
            auto user = m.captured(2);
            this->originalMessage_ = m.captured(3);
            this->userName = user + platform;
            isBridged = true;
        }
    }

    if (this->tags.contains("client-nonce") &&
        getSettings()->nonceFuckeryEnabled && !isBridged)
    {
        auto isAbnormal =
            isAbnormalNonce(this->tags["client-nonce"].toString());
        if (isAbnormal && getSettings()->abnormalNonceDetection)
        {
            this->emplace<TimestampElement>();
            this->emplace<TextElement>(
                "Abnormal nonce:", MessageElementFlag::ChannelPointReward,
                MessageColor::System);
            this->emplace<TextElement>(this->tags["client-nonce"].toString(),
                                       MessageElementFlag::ChannelPointReward,
                                       MessageColor::Text);
            this->emplace<LinebreakElement>(
                MessageElementFlag::ChannelPointReward);
        }
        else if (!isAbnormal)
        {
            this->message().flags.set(MessageFlag::WebchatDetected);
        }
    }

    this->appendChannelName();

    if (this->tags.contains("rm-deleted"))
    {
        this->message().flags.set(MessageFlag::Disabled);
    }

    this->historicalMessage_ = this->tags.contains("historical");

    if (this->tags.contains("msg-id") &&
        this->tags["msg-id"].toString().split(';').contains(
            "highlighted-message"))
    {
        this->message().flags.set(MessageFlag::RedeemedHighlight);
    }

    if (this->tags.contains("first-msg") &&
        this->tags["first-msg"].toString() == "1")
    {
        this->message().flags.set(MessageFlag::FirstMessage);
    }

    if (this->tags.contains("pinned-chat-paid-amount"))
    {
        this->message().flags.set(MessageFlag::ElevatedMessage);
    }

    if (this->tags.contains("bits"))
    {
        this->message().flags.set(MessageFlag::CheerMessage);
    }

    // reply threads
    this->parseThread();

    // timestamp
    this->message().serverReceivedTime = calculateMessageTime(this->ircMessage);
    this->emplace<TimestampElement>(this->message().serverReceivedTime.time());

    if (this->shouldAddModerationElements())
    {
        this->emplace<TwitchModerationElement>();
    }

    this->appendTwitchBadges();

    this->appendChatterinoBadges();
    this->appendSeventvBadges();
    this->appendFfzBadges();

    this->appendUsername();

    //    QString bits;
    auto iterator = this->tags.find("bits");
    if (iterator != this->tags.end())
    {
        this->hasBits_ = true;
        this->bitsLeft = iterator.value().toInt();
        this->bits = iterator.value().toString();
    }

    // Twitch emotes
    auto twitchEmotes = TwitchMessageBuilder::parseTwitchEmotes(
        this->tags, this->originalMessage_, this->messageOffset_);

    // This runs through all ignored phrases and runs its replacements on this->originalMessage_
    this->runIgnoreReplaces(twitchEmotes);

    std::sort(twitchEmotes.begin(), twitchEmotes.end(),
              [](const auto &a, const auto &b) {
                  return a.start < b.start;
              });
    twitchEmotes.erase(std::unique(twitchEmotes.begin(), twitchEmotes.end(),
                                   [](const auto &first, const auto &second) {
                                       return first.start == second.start;
                                   }),
                       twitchEmotes.end());

    // words
    QStringList splits = this->originalMessage_.split(' ');

    this->addWords(splits, twitchEmotes);

    QString stylizedUsername =
        this->stylizeUsername(this->userName, this->message());

    this->message().messageText = this->originalMessage_;
    this->message().searchText = stylizedUsername + " " +
                                 this->message().localizedName + " " +
                                 this->userName + ": " + this->originalMessage_;

    // highlights
    this->parseHighlights();

    // highlighting incoming whispers if requested per setting
    if (this->args.isReceivedWhisper && getSettings()->highlightInlineWhispers)
    {
        this->message().flags.set(MessageFlag::HighlightedWhisper, true);
        this->message().highlightColor =
            ColorProvider::instance().color(ColorType::Whisper);
    }

    if (this->thread_)
    {
        auto &img = getResources().buttons.replyThreadDark;
        this->emplace<CircularImageElement>(
                Image::fromResourcePixmap(img, 0.15), 2, Qt::gray,
                MessageElementFlag::ReplyButton)
            ->setLink({Link::ViewThread, this->thread_->rootId()});
    }
    else
    {
        auto &img = getResources().buttons.replyDark;
        this->emplace<CircularImageElement>(
                Image::fromResourcePixmap(img, 0.15), 2, Qt::gray,
                MessageElementFlag::ReplyButton)
            ->setLink({Link::ReplyToMessage, this->message().id});
    }

    return this->release();
}

bool doesWordContainATwitchEmote(
    int cursor, const QString &word,
    const std::vector<TwitchEmoteOccurrence> &twitchEmotes,
    std::vector<TwitchEmoteOccurrence>::const_iterator &currentTwitchEmoteIt)
{
    if (currentTwitchEmoteIt == twitchEmotes.end())
    {
        // No emote to add!
        return false;
    }

    const auto &currentTwitchEmote = *currentTwitchEmoteIt;

    auto wordEnd = cursor + word.length();

    // Check if this emote fits within the word boundaries
    if (currentTwitchEmote.start < cursor || currentTwitchEmote.end > wordEnd)
    {
        // this emote does not fit xd
        return false;
    }

    return true;
}

void TwitchMessageBuilder::addWords(
    const QStringList &words,
    const std::vector<TwitchEmoteOccurrence> &twitchEmotes)
{
    // cursor currently indicates what character index we're currently operating in the full list of words
    int cursor = 0;
    auto currentTwitchEmoteIt = twitchEmotes.begin();

    for (auto word : words)
    {
        if (word.isEmpty())
        {
            cursor++;
            continue;
        }

        while (doesWordContainATwitchEmote(cursor, word, twitchEmotes,
                                           currentTwitchEmoteIt))
        {
            const auto &currentTwitchEmote = *currentTwitchEmoteIt;

            if (currentTwitchEmote.start == cursor)
            {
                // This emote exists right at the start of the word!
                this->emplace<EmoteElement>(currentTwitchEmote.ptr,
                                            MessageElementFlag::TwitchEmote,
                                            this->textColor_);

                auto len = currentTwitchEmote.name.string.length();
                cursor += len;
                word = word.mid(len);

                ++currentTwitchEmoteIt;

                if (word.isEmpty())
                {
                    // space
                    cursor += 1;
                    break;
                }
                else
                {
                    this->message().elements.back()->setTrailingSpace(false);
                }

                continue;
            }

            // Emote is not at the start

            // 1. Add text before the emote
            QString preText = word.left(currentTwitchEmote.start - cursor);
            for (auto &variant : getApp()->emotes->emojis.parse(preText))
            {
                boost::apply_visitor(
                    [&](auto &&arg) {
                        this->addTextOrEmoji(arg);
                    },
                    variant);
            }

            cursor += preText.size();

            word = word.mid(preText.size());
        }

        if (word.isEmpty())
        {
            continue;
        }

        // split words
        for (auto &variant : getApp()->emotes->emojis.parse(word))
        {
            boost::apply_visitor(
                [&](auto &&arg) {
                    this->addTextOrEmoji(arg);
                },
                variant);
        }

        cursor += word.size() + 1;
    }
}

void TwitchMessageBuilder::addTextOrEmoji(EmotePtr emote)
{
    return SharedMessageBuilder::addTextOrEmoji(emote);
}

void TwitchMessageBuilder::addTextOrEmoji(const QString &string_)
{
    auto string = QString(string_);

    if (this->hasBits_ && this->tryParseCheermote(string))
    {
        // This string was parsed as a cheermote
        return;
    }

    // TODO: Implement ignored emotes
    // Format of ignored emotes:
    // Emote name: "forsenPuke" - if string in ignoredEmotes
    // Will match emote regardless of source (i.e. bttv, ffz)
    // Emote source + name: "bttv:nyanPls"
    if (this->tryAppendEmote({string}))
    {
        // Successfully appended an emote
        return;
    }

    // Actually just text
    LinkParser parsed(string);
    auto textColor = this->textColor_;

    if (parsed.result())
    {
        this->addLink(*parsed.result());
        return;
    }

    if (string.startsWith('@'))
    {
        auto match = mentionRegex.match(string);
        // Only treat as @mention if valid username
        if (match.hasMatch())
        {
            QString username = match.captured(1);
            auto originalTextColor = textColor;

            if (this->twitchChannel != nullptr && getSettings()->colorUsernames)
            {
                if (auto userColor =
                        this->twitchChannel->getUserColor(username);
                    userColor.isValid())
                {
                    textColor = userColor;
                }
            }

            auto prefixedUsername = '@' + username;
            this->emplace<TextElement>(prefixedUsername,
                                       MessageElementFlag::BoldUsername,
                                       textColor, FontStyle::ChatMediumBold)
                ->setLink({Link::UserInfo, username})
                ->setTrailingSpace(false);

            this->emplace<TextElement>(prefixedUsername,
                                       MessageElementFlag::NonBoldUsername,
                                       textColor)
                ->setLink({Link::UserInfo, username})
                ->setTrailingSpace(false);

            this->emplace<TextElement>(string.remove(prefixedUsername),
                                       MessageElementFlag::Text,
                                       originalTextColor);

            return;
        }
    }

    if (this->twitchChannel != nullptr && getSettings()->findAllUsernames)
    {
        auto match = allUsernamesMentionRegex.match(string);
        QString username = match.captured(1);

        if (match.hasMatch() &&
            this->twitchChannel->accessChatters()->contains(username))
        {
            auto originalTextColor = textColor;

            if (getSettings()->colorUsernames)
            {
                if (auto userColor =
                        this->twitchChannel->getUserColor(username);
                    userColor.isValid())
                {
                    textColor = userColor;
                }
            }

            this->emplace<TextElement>(username,
                                       MessageElementFlag::BoldUsername,
                                       textColor, FontStyle::ChatMediumBold)
                ->setLink({Link::UserInfo, username})
                ->setTrailingSpace(false);

            this->emplace<TextElement>(
                    username, MessageElementFlag::NonBoldUsername, textColor)
                ->setLink({Link::UserInfo, username})
                ->setTrailingSpace(false);

            this->emplace<TextElement>(string.remove(username),
                                       MessageElementFlag::Text,
                                       originalTextColor);

            return;
        }
    }

    this->emplace<TextElement>(string, MessageElementFlag::Text, textColor);
}

void TwitchMessageBuilder::parseMessageID()
{
    auto iterator = this->tags.find("id");

    if (iterator != this->tags.end())
    {
        this->message().id = iterator.value().toString();
    }
}

void TwitchMessageBuilder::parseRoomID()
{
    if (this->twitchChannel == nullptr)
    {
        return;
    }

    auto iterator = this->tags.find("room-id");

    if (iterator != std::end(this->tags))
    {
        this->roomID_ = iterator.value().toString();

        if (this->twitchChannel->roomId().isEmpty())
        {
            this->twitchChannel->setRoomId(this->roomID_);
        }
    }
}

void TwitchMessageBuilder::parseThread()
{
    if (this->thread_)
    {
        // set references
        this->message().replyThread = this->thread_;
        this->thread_->addToThread(this->weakOf());

        // enable reply flag
        this->message().flags.set(MessageFlag::ReplyMessage);

        const auto &threadRoot = this->thread_->root();

        QString usernameText = SharedMessageBuilder::stylizeUsername(
            threadRoot->loginName, *threadRoot.get());

        this->emplace<ReplyCurveElement>();

        // construct reply elements
        this->emplace<TextElement>(
                "Replying to", MessageElementFlag::RepliedMessage,
                MessageColor::System, FontStyle::ChatMediumSmall)
            ->setLink({Link::ViewThread, this->thread_->rootId()});

        this->emplace<TextElement>(
                "@" + usernameText + ":", MessageElementFlag::RepliedMessage,
                threadRoot->usernameColor, FontStyle::ChatMediumSmall)
            ->setLink({Link::UserInfo, threadRoot->displayName});

        this->emplace<SingleLineTextElement>(
                threadRoot->messageText,
                MessageElementFlags({MessageElementFlag::RepliedMessage,
                                     MessageElementFlag::Text}),
                this->textColor_, FontStyle::ChatMediumSmall)
            ->setLink({Link::ViewThread, this->thread_->rootId()});
    }
    else if (this->tags.find("reply-parent-msg-id") != this->tags.end())
    {
        // Message is a reply but we couldn't find the original message.
        // Render the message using the additional reply tags

        auto replyDisplayName = this->tags.find("reply-parent-display-name");
        auto replyBody = this->tags.find("reply-parent-msg-body");

        if (replyDisplayName != this->tags.end() &&
            replyBody != this->tags.end())
        {
            QString body;

            this->emplace<ReplyCurveElement>();
            this->emplace<TextElement>(
                "Replying to", MessageElementFlag::RepliedMessage,
                MessageColor::System, FontStyle::ChatMediumSmall);

            if (this->isIgnoredReply())
            {
                body = QString("[Blocked user]");
            }
            else
            {
                auto name = replyDisplayName->toString();
                body = parseTagString(replyBody->toString());

                this->emplace<TextElement>(
                        "@" + name + ":", MessageElementFlag::RepliedMessage,
                        this->textColor_, FontStyle::ChatMediumSmall)
                    ->setLink({Link::UserInfo, name});
            }

            this->emplace<SingleLineTextElement>(
                body,
                MessageElementFlags({MessageElementFlag::RepliedMessage,
                                     MessageElementFlag::Text}),
                this->textColor_, FontStyle::ChatMediumSmall);
        }
    }
}

void TwitchMessageBuilder::parseUsernameColor()
{
    const auto *userData = getIApp()->getUserData();
    assert(userData != nullptr);

    if (const auto &user = userData->getUser(this->userId_))
    {
        if (user->color)
        {
            this->usernameColor_ = user->color.value();
            return;
        }
    }

    const auto iterator = this->tags.find("color");
    if (iterator != this->tags.end())
    {
        if (const auto color = iterator.value().toString(); !color.isEmpty())
        {
            this->usernameColor_ = QColor(color);
            this->message().usernameColor = this->usernameColor_;
            return;
        }
    }

    if (getSettings()->colorizeNicknames && this->tags.contains("user-id"))
    {
        this->usernameColor_ =
            getRandomColor(this->tags.value("user-id").toString());
        this->message().usernameColor = this->usernameColor_;
    }
}

void TwitchMessageBuilder::parseUsername()
{
    SharedMessageBuilder::parseUsername();

    if (this->userName.isEmpty() || this->args.trimSubscriberUsername)
    {
        this->userName = this->tags.value(QLatin1String("login")).toString();
    }

    // display name
    //    auto displayNameVariant = this->tags.value("display-name");
    //    if (displayNameVariant.isValid()) {
    //        this->userName = displayNameVariant.toString() + " (" +
    //        this->userName + ")";
    //    }

    this->message().loginName = this->userName;
    if (this->twitchChannel != nullptr)
    {
        this->twitchChannel->setUserColor(this->userName, this->usernameColor_);
    }

    // Update current user color if this is our message
    auto currentUser = getApp()->accounts->twitch.getCurrent();
    if (this->ircMessage->nick() == currentUser->getUserName())
    {
        currentUser->setColor(this->usernameColor_);
    }
}

void TwitchMessageBuilder::appendUsername()
{
    auto app = getApp();

    QString username = this->userName;
    this->message().loginName = username;
    QString localizedName;

    auto iterator = this->tags.find("display-name");
    if (iterator != this->tags.end())
    {
        QString displayName =
            parseTagString(iterator.value().toString()).trimmed();

        if (QString::compare(displayName, this->userName,
                             Qt::CaseInsensitive) == 0)
        {
            username = displayName;

            this->message().displayName = displayName;
        }
        else
        {
            localizedName = displayName;

            this->message().displayName = username;
            this->message().localizedName = displayName;
        }
    }

    QString usernameText = SharedMessageBuilder::stylizeUsername(
        username, this->message(), &this->usernameColor_);

    if (this->args.isSentWhisper)
    {
        // TODO(pajlada): Re-implement
        // userDisplayString +=
        // IrcManager::instance().getUser().getUserName();
    }
    else if (this->args.isReceivedWhisper)
    {
        // Sender username
        this->emplace<TextElement>(usernameText, MessageElementFlag::Username,
                                   this->usernameColor_,
                                   FontStyle::ChatMediumBold)
            ->setLink({Link::UserWhisper, this->message().displayName});

        auto currentUser = app->accounts->twitch.getCurrent();

        // Separator
        this->emplace<TextElement>("->", MessageElementFlag::Username,
                                   MessageColor::System, FontStyle::ChatMedium);

        QColor selfColor = currentUser->color();
        MessageColor selfMsgColor =
            selfColor.isValid() ? selfColor : MessageColor::System;

        // Your own username
        this->emplace<TextElement>(currentUser->getUserName() + ":",
                                   MessageElementFlag::Username, selfMsgColor,
                                   FontStyle::ChatMediumBold);
    }
    else
    {
        if (!this->action_)
        {
            usernameText += ":";
        }

        this->emplace<TextElement>(usernameText, MessageElementFlag::Username,
                                   this->usernameColor_,
                                   FontStyle::ChatMediumBold)
            ->setLink({Link::UserInfo, this->message().displayName});
    }
}

void TwitchMessageBuilder::runIgnoreReplaces(
    std::vector<TwitchEmoteOccurrence> &twitchEmotes)
{
    auto phrases = getCSettings().ignoredMessages.readOnly();
    auto removeEmotesInRange = [](int pos, int len,
                                  auto &twitchEmotes) mutable {
        auto it = std::partition(
            twitchEmotes.begin(), twitchEmotes.end(),
            [pos, len](const auto &item) {
                return !((item.start >= pos) && item.start < (pos + len));
            });
        for (auto copy = it; copy != twitchEmotes.end(); ++copy)
        {
            if ((*copy).ptr == nullptr)
            {
                qCDebug(chatterinoTwitch)
                    << "remem nullptr" << (*copy).name.string;
            }
        }
        std::vector<TwitchEmoteOccurrence> v(it, twitchEmotes.end());
        twitchEmotes.erase(it, twitchEmotes.end());
        return v;
    };

    auto shiftIndicesAfter = [&twitchEmotes](int pos, int by) mutable {
        for (auto &item : twitchEmotes)
        {
            auto &index = item.start;
            if (index >= pos)
            {
                index += by;
                item.end += by;
            }
        }
    };

    auto addReplEmotes = [&twitchEmotes](const IgnorePhrase &phrase,
                                         const auto &midrepl,
                                         int startIndex) mutable {
        if (!phrase.containsEmote())
        {
            return;
        }

        auto words = midrepl.split(' ');
        int pos = 0;
        for (const auto &word : words)
        {
            for (const auto &emote : phrase.getEmotes())
            {
                if (word == emote.first.string)
                {
                    if (emote.second == nullptr)
                    {
                        qCDebug(chatterinoTwitch)
                            << "emote null" << emote.first.string;
                    }
                    twitchEmotes.push_back(TwitchEmoteOccurrence{
                        startIndex + pos,
                        startIndex + pos + (int)emote.first.string.length(),
                        emote.second,
                        emote.first,
                    });
                }
            }
            pos += word.length() + 1;
        }
    };

    for (const auto &phrase : *phrases)
    {
        if (phrase.isBlock())
        {
            continue;
        }
        const auto &pattern = phrase.getPattern();
        if (pattern.isEmpty())
        {
            continue;
        }
        if (phrase.isRegex())
        {
            const auto &regex = phrase.getRegex();
            if (!regex.isValid())
            {
                continue;
            }
            QRegularExpressionMatch match;
            int from = 0;
            while ((from = this->originalMessage_.indexOf(regex, from,
                                                          &match)) != -1)
            {
                int len = match.capturedLength();
                auto vret = removeEmotesInRange(from, len, twitchEmotes);
                auto mid = this->originalMessage_.mid(from, len);
                mid.replace(regex, phrase.getReplace());

                int midsize = mid.size();
                this->originalMessage_.replace(from, len, mid);
                int pos1 = from;
                while (pos1 > 0)
                {
                    if (this->originalMessage_[pos1 - 1] == ' ')
                    {
                        break;
                    }
                    --pos1;
                }
                int pos2 = from + midsize;
                while (pos2 < this->originalMessage_.length())
                {
                    if (this->originalMessage_[pos2] == ' ')
                    {
                        break;
                    }
                    ++pos2;
                }

                shiftIndicesAfter(from + len, midsize - len);

#if QT_VERSION >= QT_VERSION_CHECK(5, 15, 0)
                auto midExtendedRef =
                    QStringView{this->originalMessage_}.mid(pos1, pos2 - pos1);
#else
                auto midExtendedRef =
                    this->originalMessage_.midRef(pos1, pos2 - pos1);
#endif

                for (auto &tup : vret)
                {
                    if (tup.ptr == nullptr)
                    {
                        qCDebug(chatterinoTwitch)
                            << "v nullptr" << tup.name.string;
                        continue;
                    }
                    QRegularExpression emoteregex(
                        "\\b" + tup.name.string + "\\b",
                        QRegularExpression::UseUnicodePropertiesOption);
                    auto _match = emoteregex.match(midExtendedRef);
                    if (_match.hasMatch())
                    {
                        int last = _match.lastCapturedIndex();
                        for (int i = 0; i <= last; ++i)
                        {
                            tup.start = from + _match.capturedStart();
                            twitchEmotes.push_back(std::move(tup));
                        }
                    }
                }

                addReplEmotes(phrase, midExtendedRef, pos1);

                from += midsize;
            }
        }
        else
        {
            int from = 0;
            while ((from = this->originalMessage_.indexOf(
                        pattern, from, phrase.caseSensitivity())) != -1)
            {
                int len = pattern.size();
                auto vret = removeEmotesInRange(from, len, twitchEmotes);
                auto replace = phrase.getReplace();

                int replacesize = replace.size();
                this->originalMessage_.replace(from, len, replace);

                int pos1 = from;
                while (pos1 > 0)
                {
                    if (this->originalMessage_[pos1 - 1] == ' ')
                    {
                        break;
                    }
                    --pos1;
                }
                int pos2 = from + replacesize;
                while (pos2 < this->originalMessage_.length())
                {
                    if (this->originalMessage_[pos2] == ' ')
                    {
                        break;
                    }
                    ++pos2;
                }

                shiftIndicesAfter(from + len, replacesize - len);

#if QT_VERSION >= QT_VERSION_CHECK(5, 15, 0)
                auto midExtendedRef =
                    QStringView{this->originalMessage_}.mid(pos1, pos2 - pos1);
#else
                auto midExtendedRef =
                    this->originalMessage_.midRef(pos1, pos2 - pos1);
#endif

                for (auto &tup : vret)
                {
                    if (tup.ptr == nullptr)
                    {
                        qCDebug(chatterinoTwitch)
                            << "v nullptr" << tup.name.string;
                        continue;
                    }
                    QRegularExpression emoteregex(
                        "\\b" + tup.name.string + "\\b",
                        QRegularExpression::UseUnicodePropertiesOption);
                    auto match = emoteregex.match(midExtendedRef);
                    if (match.hasMatch())
                    {
                        int last = match.lastCapturedIndex();
                        for (int i = 0; i <= last; ++i)
                        {
                            tup.start = from + match.capturedStart();
                            twitchEmotes.push_back(std::move(tup));
                        }
                    }
                }

                addReplEmotes(phrase, midExtendedRef, pos1);

                from += replacesize;
            }
        }
    }
}

Outcome TwitchMessageBuilder::tryAppendEmote(const EmoteName &name)
{
    auto *app = getApp();

    const auto &globalBttvEmotes = app->twitch->getBttvEmotes();
    const auto &globalFfzEmotes = app->twitch->getFfzEmotes();
    const auto &globalSeventvEmotes = app->twitch->getSeventvEmotes();

    auto flags = MessageElementFlags();
    auto emote = boost::optional<EmotePtr>{};
    bool zeroWidth = false;

    // Emote order:
    //  - FrankerFaceZ Channel
    //  - BetterTTV Channel
    //  - 7TV Channel
    //  - FrankerFaceZ Global
    //  - BetterTTV Global
    //  - 7TV Global
    if (this->twitchChannel && (emote = this->twitchChannel->ffzEmote(name)))
    {
        flags = MessageElementFlag::FfzEmote;
    }
    else if (this->twitchChannel &&
             (emote = this->twitchChannel->bttvEmote(name)))
    {
        flags = MessageElementFlag::BttvEmote;
    }
    else if (this->twitchChannel != nullptr &&
             (emote = this->twitchChannel->seventvEmote(name)))
    {
        flags = MessageElementFlag::SevenTVEmote;
        zeroWidth = emote.value()->zeroWidth;
    }
    else if ((emote = globalFfzEmotes.emote(name)))
    {
        flags = MessageElementFlag::FfzEmote;
    }
    else if ((emote = globalBttvEmotes.emote(name)))
    {
        flags = MessageElementFlag::BttvEmote;
        zeroWidth = zeroWidthEmotes.contains(name.string);
    }
    else if ((emote = globalSeventvEmotes.globalEmote(name)))
    {
        flags = MessageElementFlag::SevenTVEmote;
        zeroWidth = emote.value()->zeroWidth;
    }

    if (emote)
    {
        if (zeroWidth && getSettings()->enableZeroWidthEmotes &&
            !this->isEmpty())
        {
            // Attempt to merge current zero-width emote into any previous emotes
            auto asEmote = dynamic_cast<EmoteElement *>(&this->back());
            if (asEmote)
            {
                // Make sure to access asEmote before taking ownership when releasing
                auto baseEmote = asEmote->getEmote();
                // Need to remove EmoteElement and replace with LayeredEmoteElement
                auto baseEmoteElement = this->releaseBack();

                std::vector<LayeredEmoteElement::Emote> layers = {
                    {baseEmote, baseEmoteElement->getFlags()},
                    {emote.get(), flags}};
                this->emplace<LayeredEmoteElement>(
                    std::move(layers), baseEmoteElement->getFlags() | flags,
                    this->textColor_);
                return Success;
            }

            auto asLayered = dynamic_cast<LayeredEmoteElement *>(&this->back());
            if (asLayered)
            {
                asLayered->addEmoteLayer({emote.get(), flags});
                asLayered->addFlags(flags);
                return Success;
            }

            // No emote to merge with, just show as regular emote
        }

        this->emplace<EmoteElement>(emote.get(), flags, this->textColor_);
        return Success;
    }

    return Failure;
}

boost::optional<EmotePtr> TwitchMessageBuilder::getTwitchBadge(
    const Badge &badge)
{
    if (auto channelBadge =
            this->twitchChannel->twitchBadge(badge.key_, badge.value_))
    {
        return channelBadge;
    }

    if (auto globalBadge =
            TwitchBadges::instance()->badge(badge.key_, badge.value_))
    {
        return globalBadge;
    }

    return boost::none;
}

std::unordered_map<QString, QString> TwitchMessageBuilder::parseBadgeInfoTag(
    const QVariantMap &tags)
{
    std::unordered_map<QString, QString> infoMap;

    auto infoIt = tags.constFind("badge-info");
    if (infoIt == tags.end())
        return infoMap;

    auto info = infoIt.value().toString().split(',', Qt::SkipEmptyParts);

    for (const QString &badge : info)
    {
        infoMap.emplace(SharedMessageBuilder::slashKeyValue(badge));
    }

    return infoMap;
}

std::vector<TwitchEmoteOccurrence> TwitchMessageBuilder::parseTwitchEmotes(
    const QVariantMap &tags, const QString &originalMessage, int messageOffset)
{
    // Twitch emotes
    std::vector<TwitchEmoteOccurrence> twitchEmotes;

    auto emotesTag = tags.find("emotes");

    if (emotesTag == tags.end())
    {
        return twitchEmotes;
    }

    QStringList emoteString = emotesTag.value().toString().split('/');
    std::vector<int> correctPositions;
    for (int i = 0; i < originalMessage.size(); ++i)
    {
        if (!originalMessage.at(i).isLowSurrogate())
        {
            correctPositions.push_back(i);
        }
    }
    for (const QString &emote : emoteString)
    {
        appendTwitchEmoteOccurrences(emote, twitchEmotes, correctPositions,
                                     originalMessage, messageOffset);
    }

    return twitchEmotes;
}

void TwitchMessageBuilder::appendTwitchBadges()
{
    if (this->twitchChannel == nullptr)
    {
        return;
    }

    auto badgeInfos = TwitchMessageBuilder::parseBadgeInfoTag(this->tags);
    auto badges = this->parseBadgeTag(this->tags);

    for (const auto &badge : badges)
    {
        auto badgeEmote = this->getTwitchBadge(badge);
        if (!badgeEmote)
        {
            continue;
        }
        auto tooltip = (*badgeEmote)->tooltip.string;

        if (badge.key_ == "bits")
        {
            const auto &cheerAmount = badge.value_;
            tooltip = QString("Twitch cheer %0").arg(cheerAmount);
        }
        else if (badge.key_ == "moderator" &&
                 getSettings()->useCustomFfzModeratorBadges)
        {
            if (auto customModBadge = this->twitchChannel->ffzCustomModBadge())
            {
                this->emplace<ModBadgeElement>(
                        customModBadge.get(),
                        MessageElementFlag::BadgeChannelAuthority)
                    ->setTooltip((*customModBadge)->tooltip.string);
                // early out, since we have to add a custom badge element here
                continue;
            }
        }
        else if (badge.key_ == "vip" && getSettings()->useCustomFfzVipBadges)
        {
            if (auto customVipBadge = this->twitchChannel->ffzCustomVipBadge())
            {
                this->emplace<VipBadgeElement>(
                        customVipBadge.get(),
                        MessageElementFlag::BadgeChannelAuthority)
                    ->setTooltip((*customVipBadge)->tooltip.string);
                // early out, since we have to add a custom badge element here
                continue;
            }
        }
        else if (badge.flag_ == MessageElementFlag::BadgeSubscription)
        {
            auto badgeInfoIt = badgeInfos.find(badge.key_);
            if (badgeInfoIt != badgeInfos.end())
            {
                // badge.value_ is 4 chars long if user is subbed on higher tier
                // (tier + amount of months with leading zero if less than 100)
                // e.g. 3054 - tier 3 4,5-year sub. 2108 - tier 2 9-year sub
                const auto &subTier =
                    badge.value_.length() > 3 ? badge.value_.at(0) : '1';
                const auto &subMonths = badgeInfoIt->second;
                tooltip +=
                    QString(" (%1%2 months)")
                        .arg(subTier != '1' ? QString("Tier %1, ").arg(subTier)
                                            : "")
                        .arg(subMonths);
            }
        }
        else if (badge.flag_ == MessageElementFlag::BadgePredictions)
        {
            auto badgeInfoIt = badgeInfos.find(badge.key_);
            if (badgeInfoIt != badgeInfos.end())
            {
                auto predictionText =
                    badgeInfoIt->second
                        .replace(R"(\s)", " ")  // standard IRC escapes
                        .replace(R"(\:)", ";")
                        .replace(R"(\\)", R"(\)")
                        .replace("⸝", ",");  // twitch's comma escape
                // Careful, the first character is RIGHT LOW PARAPHRASE BRACKET or U+2E1D, which just looks like a comma

                tooltip = QString("Predicted %1").arg(predictionText);
            }
        }

        this->emplace<BadgeElement>(badgeEmote.get(), badge.flag_)
            ->setTooltip(tooltip);
    }

    this->message().badges = badges;
    this->message().badgeInfos = badgeInfos;
}

void TwitchMessageBuilder::appendChatterinoBadges()
{
    if (auto badge = getApp()->chatterinoBadges->getBadge({this->userId_}))
    {
        this->emplace<BadgeElement>(*badge,
                                    MessageElementFlag::BadgeChatterino);
    }
}

void TwitchMessageBuilder::appendFfzBadges()
{
    for (const auto &badge :
         getApp()->ffzBadges->getUserBadges({this->userId_}))
    {
        this->emplace<FfzBadgeElement>(
            badge.emote, MessageElementFlag::BadgeFfz, badge.color);
    }
}

void TwitchMessageBuilder::appendSeventvBadges()
{
    if (auto badge = getApp()->seventvBadges->getBadge({this->userId_}))
    {
        this->emplace<BadgeElement>(*badge, MessageElementFlag::BadgeSevenTV);
    }
}

Outcome TwitchMessageBuilder::tryParseCheermote(const QString &string)
{
    if (this->bitsLeft == 0)
    {
        return Failure;
    }

    auto cheerOpt = this->twitchChannel->cheerEmote(string);

    if (!cheerOpt)
    {
        return Failure;
    }

    auto &cheerEmote = *cheerOpt;
    auto match = cheerEmote.regex.match(string);

    if (!match.hasMatch())
    {
        return Failure;
    }

    int cheerValue = match.captured(1).toInt();

    if (getSettings()->stackBits)
    {
        if (this->bitsStacked)
        {
            return Success;
        }
        if (cheerEmote.staticEmote)
        {
            this->emplace<EmoteElement>(cheerEmote.staticEmote,
                                        MessageElementFlag::BitsStatic,
                                        this->textColor_);
        }
        if (cheerEmote.animatedEmote)
        {
            this->emplace<EmoteElement>(cheerEmote.animatedEmote,
                                        MessageElementFlag::BitsAnimated,
                                        this->textColor_);
        }
        if (cheerEmote.color != QColor())
        {
            this->emplace<TextElement>(QString::number(this->bitsLeft),
                                       MessageElementFlag::BitsAmount,
                                       cheerEmote.color);
        }
        this->bitsStacked = true;
        return Success;
    }

    if (this->bitsLeft >= cheerValue)
    {
        this->bitsLeft -= cheerValue;
    }
    else
    {
        QString newString = string;
        newString.chop(QString::number(cheerValue).length());
        newString += QString::number(cheerValue - this->bitsLeft);

        return tryParseCheermote(newString);
    }

    if (cheerEmote.staticEmote)
    {
        this->emplace<EmoteElement>(cheerEmote.staticEmote,
                                    MessageElementFlag::BitsStatic,
                                    this->textColor_);
    }
    if (cheerEmote.animatedEmote)
    {
        this->emplace<EmoteElement>(cheerEmote.animatedEmote,
                                    MessageElementFlag::BitsAnimated,
                                    this->textColor_);
    }
    if (cheerEmote.color != QColor())
    {
        this->emplace<TextElement>(match.captured(1),
                                   MessageElementFlag::BitsAmount,
                                   cheerEmote.color);
    }

    return Success;
}

bool TwitchMessageBuilder::shouldAddModerationElements() const
{
    if (this->senderIsBroadcaster)
    {
        // You cannot timeout the broadcaster
        return false;
    }

    if (this->tags.value("user-type").toString() == "mod" &&
        !this->args.isStaffOrBroadcaster)
    {
        // You cannot timeout moderators UNLESS you are Twitch Staff or the broadcaster of the channel
        return false;
    }

    return true;
}

void TwitchMessageBuilder::appendChannelPointRewardMessage(
    const ChannelPointReward &reward, MessageBuilder *builder, bool isMod,
    bool isBroadcaster)
{
    if (isIgnoredMessage({
            /*.message = */ "",
            /*.twitchUserID = */ reward.user.id,
            /*.isMod = */ isMod,
            /*.isBroadcaster = */ isBroadcaster,
        }))
    {
        return;
    }

    builder->emplace<TimestampElement>();
    QString redeemed = "Redeemed";
    QStringList textList;
    if (!reward.isUserInputRequired)
    {
        builder
            ->emplace<TextElement>(
                reward.user.login, MessageElementFlag::ChannelPointReward,
                MessageColor::Text, FontStyle::ChatMediumBold)
            ->setLink({Link::UserInfo, reward.user.login});
        redeemed = "redeemed";
        textList.append(reward.user.login);
    }
    builder->emplace<TextElement>(redeemed,
                                  MessageElementFlag::ChannelPointReward);
    builder->emplace<TextElement>(
        reward.title, MessageElementFlag::ChannelPointReward,
        MessageColor::Text, FontStyle::ChatMediumBold);
    builder->emplace<ScalingImageElement>(
        reward.image, MessageElementFlag::ChannelPointRewardImage);
    builder->emplace<TextElement>(
        QString::number(reward.cost), MessageElementFlag::ChannelPointReward,
        MessageColor::Text, FontStyle::ChatMediumBold);
    if (reward.isUserInputRequired)
    {
        builder->emplace<LinebreakElement>(
            MessageElementFlag::ChannelPointReward);
    }

    builder->message().flags.set(MessageFlag::RedeemedChannelPointReward);

    textList.append({redeemed, reward.title, QString::number(reward.cost)});
    builder->message().messageText = textList.join(" ");
    builder->message().searchText = textList.join(" ");
    builder->message().loginName = reward.user.login;
}

void TwitchMessageBuilder::liveMessage(const QString &channelName,
                                       MessageBuilder *builder)
{
    builder->emplace<TimestampElement>();
    builder
        ->emplace<TextElement>(channelName, MessageElementFlag::Username,
                               MessageColor::Text, FontStyle::ChatMediumBold)
        ->setLink({Link::UserInfo, channelName});
    builder->emplace<TextElement>("is live!", MessageElementFlag::Text,
                                  MessageColor::Text);
    auto text = QString("%1 is live!").arg(channelName);
    builder->message().messageText = text;
    builder->message().searchText = text;
}

void TwitchMessageBuilder::liveSystemMessage(const QString &channelName,
                                             MessageBuilder *builder)
{
    builder->emplace<TimestampElement>();
    builder->message().flags.set(MessageFlag::System);
    builder->message().flags.set(MessageFlag::DoNotTriggerNotification);
    builder
        ->emplace<TextElement>(channelName, MessageElementFlag::Username,
                               MessageColor::System, FontStyle::ChatMediumBold)
        ->setLink({Link::UserInfo, channelName});
    builder->emplace<TextElement>("is live!", MessageElementFlag::Text,
                                  MessageColor::System);
    auto text = QString("%1 is live!").arg(channelName);
    builder->message().messageText = text;
    builder->message().searchText = text;
}

void TwitchMessageBuilder::offlineSystemMessage(const QString &channelName,
                                                MessageBuilder *builder)
{
    builder->emplace<TimestampElement>();
    builder->message().flags.set(MessageFlag::System);
    builder->message().flags.set(MessageFlag::DoNotTriggerNotification);
    builder
        ->emplace<TextElement>(channelName, MessageElementFlag::Username,
                               MessageColor::System, FontStyle::ChatMediumBold)
        ->setLink({Link::UserInfo, channelName});
    builder->emplace<TextElement>("is now offline.", MessageElementFlag::Text,
                                  MessageColor::System);
    auto text = QString("%1 is now offline.").arg(channelName);
    builder->message().messageText = text;
    builder->message().searchText = text;
}

void TwitchMessageBuilder::hostingSystemMessage(const QString &channelName,
                                                MessageBuilder *builder,
                                                bool hostOn)
{
    QString text;
    builder->emplace<TimestampElement>();
    builder->message().flags.set(MessageFlag::System);
    builder->message().flags.set(MessageFlag::DoNotTriggerNotification);
    if (hostOn)
    {
        builder->emplace<TextElement>("Now hosting", MessageElementFlag::Text,
                                      MessageColor::System);
        builder
            ->emplace<TextElement>(
                channelName + ".", MessageElementFlag::Username,
                MessageColor::System, FontStyle::ChatMediumBold)
            ->setLink({Link::UserInfo, channelName});
        text = QString("Now hosting %1.").arg(channelName);
    }
    else
    {
        builder
            ->emplace<TextElement>(channelName, MessageElementFlag::Username,
                                   MessageColor::System,
                                   FontStyle::ChatMediumBold)
            ->setLink({Link::UserInfo, channelName});
        builder->emplace<TextElement>("has gone offline. Exiting host mode.",
                                      MessageElementFlag::Text,
                                      MessageColor::System);
        text =
            QString("%1 has gone offline. Exiting host mode.").arg(channelName);
    }
    builder->message().messageText = text;
    builder->message().searchText = text;
}

// IRC variant
void TwitchMessageBuilder::deletionMessage(const MessagePtr originalMessage,
                                           MessageBuilder *builder)
{
    builder->emplace<TimestampElement>();
    builder->message().flags.set(MessageFlag::System);
    builder->message().flags.set(MessageFlag::DoNotTriggerNotification);
    builder->message().flags.set(MessageFlag::Timeout);
    // TODO(mm2pl): If or when jumping to a single message gets implemented a link,
    // add a link to the originalMessage
    builder->emplace<TextElement>("A message from", MessageElementFlag::Text,
                                  MessageColor::System);
    builder
        ->emplace<TextElement>(originalMessage->displayName,
                               MessageElementFlag::Username,
                               MessageColor::System, FontStyle::ChatMediumBold)
        ->setLink({Link::UserInfo, originalMessage->loginName});
    builder->emplace<TextElement>("was deleted:", MessageElementFlag::Text,
                                  MessageColor::System);
    if (originalMessage->messageText.length() > 50)
    {
        builder
            ->emplace<TextElement>(originalMessage->messageText.left(50) + "…",
                                   MessageElementFlag::Text, MessageColor::Text)
            ->setLink({Link::JumpToMessage, originalMessage->id});
    }
    else
    {
        builder
            ->emplace<TextElement>(originalMessage->messageText,
                                   MessageElementFlag::Text, MessageColor::Text)
            ->setLink({Link::JumpToMessage, originalMessage->id});
    }
    builder->message().timeoutUser = "msg:" + originalMessage->id;
}

// pubsub variant
void TwitchMessageBuilder::deletionMessage(const DeleteAction &action,
                                           MessageBuilder *builder)
{
    builder->emplace<TimestampElement>();
    builder->message().flags.set(MessageFlag::System);
    builder->message().flags.set(MessageFlag::DoNotTriggerNotification);
    builder->message().flags.set(MessageFlag::Timeout);

    builder
        ->emplace<TextElement>(action.source.login,
                               MessageElementFlag::Username,
                               MessageColor::System, FontStyle::ChatMediumBold)
        ->setLink({Link::UserInfo, action.source.login});
    // TODO(mm2pl): If or when jumping to a single message gets implemented a link,
    // add a link to the originalMessage
    builder->emplace<TextElement>(
        "deleted message from", MessageElementFlag::Text, MessageColor::System);
    builder
        ->emplace<TextElement>(action.target.login,
                               MessageElementFlag::Username,
                               MessageColor::System, FontStyle::ChatMediumBold)
        ->setLink({Link::UserInfo, action.target.login});
    builder->emplace<TextElement>("saying:", MessageElementFlag::Text,
                                  MessageColor::System);
    if (action.messageText.length() > 50)
    {
        builder
            ->emplace<TextElement>(action.messageText.left(50) + "…",
                                   MessageElementFlag::Text, MessageColor::Text)
            ->setLink({Link::JumpToMessage, action.messageId});
    }
    else
    {
        builder
            ->emplace<TextElement>(action.messageText, MessageElementFlag::Text,
                                   MessageColor::Text)
            ->setLink({Link::JumpToMessage, action.messageId});
    }
    builder->message().timeoutUser = "msg:" + action.messageId;
}

void TwitchMessageBuilder::listOfUsersSystemMessage(QString prefix,
                                                    QStringList users,
                                                    Channel *channel,
                                                    MessageBuilder *builder)
{
    QString text = prefix + users.join(", ");

    builder->message().messageText = text;
    builder->message().searchText = text;

    builder->emplace<TimestampElement>();
    builder->message().flags.set(MessageFlag::System);
    builder->message().flags.set(MessageFlag::DoNotTriggerNotification);
    builder->emplace<TextElement>(prefix, MessageElementFlag::Text,
                                  MessageColor::System);
    bool isFirst = true;
    auto tc = dynamic_cast<TwitchChannel *>(channel);
    for (const QString &username : users)
    {
        if (!isFirst)
        {
            // this is used to add the ", " after each but the last entry
            builder->emplace<TextElement>(",", MessageElementFlag::Text,
                                          MessageColor::System);
        }
        isFirst = false;

        MessageColor color = MessageColor::System;

        if (tc && getSettings()->colorUsernames)
        {
            if (auto userColor = tc->getUserColor(username);
                userColor.isValid())
            {
                color = MessageColor(userColor);
            }
        }

        builder
            ->emplace<TextElement>(username, MessageElementFlag::BoldUsername,
                                   color, FontStyle::ChatMediumBold)
            ->setLink({Link::UserInfo, username})
            ->setTrailingSpace(false);
        builder
            ->emplace<TextElement>(username,
                                   MessageElementFlag::NonBoldUsername, color)
            ->setLink({Link::UserInfo, username})
            ->setTrailingSpace(false);
    }
}

void TwitchMessageBuilder::listOfUsersSystemMessage(
    QString prefix, const std::vector<HelixModerator> &users, Channel *channel,
    MessageBuilder *builder)
{
    QString text = prefix;

    builder->emplace<TimestampElement>();
    builder->message().flags.set(MessageFlag::System);
    builder->message().flags.set(MessageFlag::DoNotTriggerNotification);
    builder->emplace<TextElement>(prefix, MessageElementFlag::Text,
                                  MessageColor::System);
    bool isFirst = true;
    auto *tc = dynamic_cast<TwitchChannel *>(channel);
    for (const auto &user : users)
    {
        if (!isFirst)
        {
            // this is used to add the ", " after each but the last entry
            builder->emplace<TextElement>(",", MessageElementFlag::Text,
                                          MessageColor::System);
            text += QString(", %1").arg(user.userName);
        }
        else
        {
            text += user.userName;
        }
        isFirst = false;

        MessageColor color = MessageColor::System;

        if (tc && getSettings()->colorUsernames)
        {
            if (auto userColor = tc->getUserColor(user.userLogin);
                userColor.isValid())
            {
                color = MessageColor(userColor);
            }
        }

        builder
            ->emplace<TextElement>(user.userName,
                                   MessageElementFlag::BoldUsername, color,
                                   FontStyle::ChatMediumBold)
            ->setLink({Link::UserInfo, user.userLogin})
            ->setTrailingSpace(false);
        builder
            ->emplace<TextElement>(user.userName,
                                   MessageElementFlag::NonBoldUsername, color)
            ->setLink({Link::UserInfo, user.userLogin})
            ->setTrailingSpace(false);
    }

    builder->message().messageText = text;
    builder->message().searchText = text;
}

MessagePtr TwitchMessageBuilder::buildHypeChatMessage(
    Communi::IrcPrivateMessage *message)
{
    auto level = message->tag(u"pinned-chat-paid-level"_s).toString();
    auto currency = message->tag(u"pinned-chat-paid-currency"_s).toString();
    bool okAmount = false;
    auto amount = message->tag(u"pinned-chat-paid-amount"_s).toInt(&okAmount);
    bool okExponent = false;
    auto exponent =
        message->tag(u"pinned-chat-paid-exponent"_s).toInt(&okExponent);
    if (!okAmount || !okExponent || currency.isEmpty())
    {
        return {};
    }
    // additionally, there's `pinned-chat-paid-is-system-message` which isn't used by Chatterino.

    QString subtitle;
    auto levelIt = HYPE_CHAT_PAID_LEVEL.find(level);
    if (levelIt != HYPE_CHAT_PAID_LEVEL.end())
    {
        const auto &level = levelIt->second;
        subtitle = u"Level %1 Hype Chat (%2) "_s.arg(level.numeric)
                       .arg(formatTime(level.duration));
    }
    else
    {
        subtitle = u"Hype Chat "_s;
    }

    // actualAmount = amount * 10^(-exponent)
    double actualAmount = std::pow(10.0, double(-exponent)) * double(amount);
    subtitle += QLocale::system().toCurrencyString(actualAmount, currency);

    MessageBuilder builder(systemMessage, parseTagString(subtitle),
                           calculateMessageTime(message).time());
    builder->flags.set(MessageFlag::ElevatedMessage);
    return builder.release();
}

void TwitchMessageBuilder::setThread(std::shared_ptr<MessageThread> thread)
{
    this->thread_ = std::move(thread);
}

void TwitchMessageBuilder::setMessageOffset(int offset)
{
    this->messageOffset_ = offset;
}

}  // namespace chatterino<|MERGE_RESOLUTION|>--- conflicted
+++ resolved
@@ -63,7 +63,6 @@
     "ReinDeer", "CandyCane", "cvMask",   "cvHazmat",
 };
 
-<<<<<<< HEAD
 bool isAbnormalNonce(const QString &nonce)
 {
     // matches /[0-9a-f]{32}/
@@ -80,7 +79,7 @@
     }
     return false;
 }
-=======
+
 struct HypeChatPaidLevel {
     std::chrono::seconds duration;
     uint8_t numeric;
@@ -93,7 +92,6 @@
     {u"SEVEN"_s, {2h, 7}},   {u"EIGHT"_s, {3h, 8}},
     {u"NINE"_s, {4h, 9}},    {u"TEN"_s, {5h, 10}},
 };
->>>>>>> ec0d7764
 
 }  // namespace
 
