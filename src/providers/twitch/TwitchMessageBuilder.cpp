--- conflicted
+++ resolved
@@ -233,10 +233,7 @@
     this->appendTwitchBadges();
 
     this->appendChatterinoBadges();
-<<<<<<< HEAD
     this->appendDankerinoBadges();
-=======
->>>>>>> 174c41c5
     this->appendSeventvBadges();
     this->appendFfzBadges();
 
@@ -1031,13 +1028,10 @@
              (emote = this->twitchChannel->seventvEmote(name)))
     {
         flags = MessageElementFlag::SeventvEmote;
-<<<<<<< HEAD
-=======
         if (emote.value()->zeroWidth)
         {
             flags.set(MessageElementFlag::ZeroWidthEmote);
         }
->>>>>>> 174c41c5
     }
     else if (this->twitchChannel &&
              (emote = this->twitchChannel->bttvEmote(name)))
@@ -1047,13 +1041,10 @@
     else if ((emote = globalSeventvEmotes.emote(name)))
     {
         flags = MessageElementFlag::SeventvEmote;
-<<<<<<< HEAD
-=======
         if (emote.value()->zeroWidth)
         {
             flags.set(MessageElementFlag::ZeroWidthEmote);
         }
->>>>>>> 174c41c5
     }
     else if ((emote = globalFfzEmotes.emote(name)))
     {
@@ -1181,7 +1172,6 @@
     }
 }
 
-<<<<<<< HEAD
 void TwitchMessageBuilder::appendDankerinoBadges()
 {
     if (auto badge = getApp()->dankerinoBadges->getBadge({this->userId_}))
@@ -1190,8 +1180,6 @@
     }
 }
 
-=======
->>>>>>> 174c41c5
 void TwitchMessageBuilder::appendSeventvBadges()
 {
     if (auto badge = getApp()->seventvBadges->getBadge({this->userId_}))
