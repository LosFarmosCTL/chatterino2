--- conflicted
+++ resolved
@@ -1015,14 +1015,9 @@
 {
     auto *app = getApp();
 
-<<<<<<< HEAD
-    const auto &globalSeventvEmotes = app->twitch.server->getSeventvEmotes();
-    const auto &globalBttvEmotes = app->twitch.server->getBttvEmotes();
-    const auto &globalFfzEmotes = app->twitch.server->getFfzEmotes();
-=======
+    const auto &globalSeventvEmotes = app->twitch->getSeventvEmotes();
     const auto &globalBttvEmotes = app->twitch->getBttvEmotes();
     const auto &globalFfzEmotes = app->twitch->getFfzEmotes();
->>>>>>> 8247ce72
 
     auto flags = MessageElementFlags();
     auto emote = boost::optional<EmotePtr>{};
