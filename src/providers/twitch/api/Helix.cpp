#include "providers/twitch/api/Helix.hpp"

#include "common/Literals.hpp"
#include "common/NetworkRequest.hpp"
#include "common/NetworkResult.hpp"
#include "common/QLogging.hpp"
#include "util/CancellationToken.hpp"

#include <magic_enum.hpp>
#include <QJsonDocument>

namespace {

using namespace chatterino;

constexpr auto NUM_MODERATORS_TO_FETCH_PER_REQUEST = 100;

constexpr auto NUM_CHATTERS_TO_FETCH = 1000;

}  // namespace

namespace chatterino {

using namespace literals;

static IHelix *instance = nullptr;

HelixChatters::HelixChatters(const QJsonObject &jsonObject)
    : total(jsonObject.value("total").toInt())
    , cursor(
          jsonObject.value("pagination").toObject().value("cursor").toString())
{
    const auto &data = jsonObject.value("data").toArray();
    for (const auto &chatter : data)
    {
        auto userLogin = chatter.toObject().value("user_login").toString();
        this->chatters.insert(userLogin);
    }
}

void Helix::fetchUsers(QStringList userIds, QStringList userLogins,
                       ResultCallback<std::vector<HelixUser>> successCallback,
                       HelixFailureCallback failureCallback)
{
    QUrlQuery urlQuery;

    for (const auto &id : userIds)
    {
        urlQuery.addQueryItem("id", id);
    }

    for (const auto &login : userLogins)
    {
        urlQuery.addQueryItem("login", login);
    }

    // TODO: set on success and on error
    this->makeGet("users", urlQuery)
        .onSuccess([successCallback, failureCallback](auto result) {
            auto root = result.parseJson();
            auto data = root.value("data");

            if (!data.isArray())
            {
                failureCallback();
                return;
            }

            std::vector<HelixUser> users;

            for (const auto &jsonUser : data.toArray())
            {
                users.emplace_back(jsonUser.toObject());
            }

            successCallback(users);
        })
        .onError([failureCallback](auto /*result*/) {
            // TODO: make better xd
            failureCallback();
        })
        .execute();
}

void Helix::getUserByName(QString userName,
                          ResultCallback<HelixUser> successCallback,
                          HelixFailureCallback failureCallback)
{
    QStringList userIds;
    QStringList userLogins{std::move(userName)};

    this->fetchUsers(
        userIds, userLogins,
        [successCallback,
         failureCallback](const std::vector<HelixUser> &users) {
            if (users.empty())
            {
                failureCallback();
                return;
            }
            successCallback(users[0]);
        },
        failureCallback);
}

void Helix::getUserById(QString userId,
                        ResultCallback<HelixUser> successCallback,
                        HelixFailureCallback failureCallback)
{
    QStringList userIds{std::move(userId)};
    QStringList userLogins;

    this->fetchUsers(
        userIds, userLogins,
        [successCallback, failureCallback](const auto &users) {
            if (users.empty())
            {
                failureCallback();
                return;
            }
            successCallback(users[0]);
        },
        failureCallback);
}

void Helix::getChannelFollowers(
    QString broadcasterID,
    ResultCallback<HelixGetChannelFollowersResponse> successCallback,
    std::function<void(QString)> failureCallback)
{
    assert(!broadcasterID.isEmpty());

    QUrlQuery urlQuery;
    urlQuery.addQueryItem("broadcaster_id", broadcasterID);

    // TODO: set on success and on error
    this->makeGet("channels/followers", urlQuery)
        .onSuccess([successCallback, failureCallback](auto result) {
            auto root = result.parseJson();
            if (root.empty())
            {
                failureCallback("Bad JSON response");
                return;
            }
            successCallback(HelixGetChannelFollowersResponse(root));
        })
        .onError([failureCallback](auto result) {
            auto root = result.parseJson();
            if (root.empty())
            {
                failureCallback("Unknown error");
                return;
            }

            // Forward "message" from Twitch
            HelixError error(root);
            failureCallback(error.message);
        })
        .execute();
}

void Helix::fetchStreams(
    QStringList userIds, QStringList userLogins,
    ResultCallback<std::vector<HelixStream>> successCallback,
    HelixFailureCallback failureCallback, std::function<void()> finallyCallback)
{
    QUrlQuery urlQuery;

    for (const auto &id : userIds)
    {
        urlQuery.addQueryItem("user_id", id);
    }

    for (const auto &login : userLogins)
    {
        urlQuery.addQueryItem("user_login", login);
    }

    // TODO: set on success and on error
    this->makeGet("streams", urlQuery)
        .onSuccess([successCallback, failureCallback](auto result) {
            auto root = result.parseJson();
            auto data = root.value("data");

            if (!data.isArray())
            {
                failureCallback();
                return;
            }

            std::vector<HelixStream> streams;

            for (const auto &jsonStream : data.toArray())
            {
                streams.emplace_back(jsonStream.toObject());
            }

            successCallback(streams);
        })
        .onError([failureCallback](auto /*result*/) {
            // TODO: make better xd
            failureCallback();
        })
        .finally(finallyCallback)
        .execute();
}

void Helix::getStreamById(QString userId,
                          ResultCallback<bool, HelixStream> successCallback,
                          HelixFailureCallback failureCallback,
                          std::function<void()> finallyCallback)
{
    QStringList userIds{std::move(userId)};
    QStringList userLogins;

    this->fetchStreams(
        userIds, userLogins,
        [successCallback](const auto &streams) {
            if (streams.empty())
            {
                successCallback(false, HelixStream());
                return;
            }
            successCallback(true, streams[0]);
        },
        failureCallback, finallyCallback);
}

void Helix::getStreamByName(QString userName,
                            ResultCallback<bool, HelixStream> successCallback,
                            HelixFailureCallback failureCallback,
                            std::function<void()> finallyCallback)
{
    QStringList userIds;
    QStringList userLogins{std::move(userName)};

    this->fetchStreams(
        userIds, userLogins,
        [successCallback, failureCallback](const auto &streams) {
            if (streams.empty())
            {
                successCallback(false, HelixStream());
                return;
            }
            successCallback(true, streams[0]);
        },
        failureCallback, finallyCallback);
}

///

void Helix::fetchGames(QStringList gameIds, QStringList gameNames,
                       ResultCallback<std::vector<HelixGame>> successCallback,
                       HelixFailureCallback failureCallback)
{
    assert((gameIds.length() + gameNames.length()) > 0);

    QUrlQuery urlQuery;

    for (const auto &id : gameIds)
    {
        urlQuery.addQueryItem("id", id);
    }

    for (const auto &login : gameNames)
    {
        urlQuery.addQueryItem("name", login);
    }

    // TODO: set on success and on error
    this->makeGet("games", urlQuery)
        .onSuccess([successCallback, failureCallback](auto result) {
            auto root = result.parseJson();
            auto data = root.value("data");

            if (!data.isArray())
            {
                failureCallback();
                return;
            }

            std::vector<HelixGame> games;

            for (const auto &jsonStream : data.toArray())
            {
                games.emplace_back(jsonStream.toObject());
            }

            successCallback(games);
        })
        .onError([failureCallback](auto /*result*/) {
            // TODO: make better xd
            failureCallback();
        })
        .execute();
}

void Helix::searchGames(QString gameName,
                        ResultCallback<std::vector<HelixGame>> successCallback,
                        HelixFailureCallback failureCallback)
{
    QUrlQuery urlQuery;
    urlQuery.addQueryItem("query", gameName);

    this->makeGet("search/categories", urlQuery)
        .onSuccess([successCallback, failureCallback](auto result) {
            auto root = result.parseJson();
            auto data = root.value("data");

            if (!data.isArray())
            {
                failureCallback();
                return;
            }

            std::vector<HelixGame> games;

            for (const auto &jsonStream : data.toArray())
            {
                games.emplace_back(jsonStream.toObject());
            }

            successCallback(games);
<<<<<<< HEAD
            return Success;
=======
>>>>>>> 6d02bb73
        })
        .onError([failureCallback](auto /*result*/) {
            // TODO: make better xd
            failureCallback();
        })
        .execute();
}

void Helix::updateStreamTags(QString broadcasterId, QStringList tags,
                             std::function<void()> successCallback,
                             HelixFailureCallback failureCallback)
{
    auto data = QJsonDocument();
    auto obj = QJsonObject();
    auto list = QJsonArray();
    for (QString tagId : tags)
    {
        list.append(tagId);
    }
    obj.insert("tag_ids", list);
    data.setObject(obj);
    qCDebug(chatterinoCommon) << data.toJson();

    auto urlQuery = QUrlQuery();
    urlQuery.addQueryItem("broadcaster_id", broadcasterId);
    this->makeGet("streams/tags", urlQuery)
        .payload(data.toJson())
        .header("Content-Type", "application/json")
        .onSuccess([successCallback,
                    failureCallback](NetworkResult result) -> Outcome {
            qCDebug(chatterinoCommon)
                << "Update tags success: " << *result.status();
            successCallback();
            return Success;
        })
        .onError([successCallback, failureCallback](NetworkResult result) {
            qCDebug(chatterinoCommon) << "Update tags fail: " << result.error();
            failureCallback();
        })
        .execute();
}

void Helix::getStreamTags(QString broadcasterId,
                          ResultCallback<std::vector<HelixTag>> successCallback,
                          HelixFailureCallback failureCallback)
{
    auto urlQuery = QUrlQuery();
    urlQuery.addQueryItem("broadcaster_id", broadcasterId);
    this->makeGet("streams/tags", urlQuery)
        .onSuccess([successCallback,
                    failureCallback](NetworkResult result) -> Outcome {
            auto root = result.parseJson();
            auto data = root.value("data");

            if (!data.isArray())
            {
                failureCallback();
                return Failure;
            }

            std::vector<HelixTag> tags;

            for (const auto &jsonTag : data.toArray())
            {
                tags.emplace_back(jsonTag.toObject());
            }

            successCallback(tags);
            return Success;
        })
        .onError([failureCallback](NetworkResult result) {
            qCDebug(chatterinoCommon)
                << "failed to get stream tags: " << result.error();
            failureCallback();
        })
        .execute();
}

void Helix::fetchStreamTags(
    QString after,
    ResultCallback<std::vector<HelixTag>, QString> successCallback,
    HelixFailureCallback failureCallback)
{
    auto urlQuery = QUrlQuery();
    if (!after.isNull() && !after.isEmpty())
    {
        urlQuery.addQueryItem("after", after);
    }
    urlQuery.addQueryItem("first", "100");
    this->makeGet("tags/streams", urlQuery)
        .onSuccess([successCallback,
                    failureCallback](NetworkResult result) -> Outcome {
            auto root = result.parseJson();
            auto data = root.value("data");

            if (!data.isArray())
            {
                failureCallback();
                return Failure;
            }

            std::vector<HelixTag> tags;

            for (const auto &jsonTag : data.toArray())
            {
                tags.emplace_back(jsonTag.toObject());
            }

            successCallback(
                tags,
                root.value("pagination").toObject().value("cursor").toString());
            return Success;
        })
        .onError([failureCallback](NetworkResult result) {
            qCDebug(chatterinoCommon)
                << "failed to get stream tags: " << result.error();
            failureCallback();
        })
        .execute();
}

void Helix::getGameById(QString gameId,
                        ResultCallback<HelixGame> successCallback,
                        HelixFailureCallback failureCallback)
{
    QStringList gameIds{std::move(gameId)};
    QStringList gameNames;

    this->fetchGames(
        gameIds, gameNames,
        [successCallback, failureCallback](const auto &games) {
            if (games.empty())
            {
                failureCallback();
                return;
            }
            successCallback(games[0]);
        },
        failureCallback);
}

void Helix::createClip(QString channelId,
                       ResultCallback<HelixClip> successCallback,
                       std::function<void(HelixClipError)> failureCallback,
                       std::function<void()> finallyCallback)
{
    QUrlQuery urlQuery;
    urlQuery.addQueryItem("broadcaster_id", channelId);

    this->makePost("clips", urlQuery)
        .header("Content-Type", "application/json")
        .onSuccess([successCallback, failureCallback](auto result) {
            auto root = result.parseJson();
            auto data = root.value("data");

            if (!data.isArray())
            {
                failureCallback(HelixClipError::Unknown);
                return;
            }

            HelixClip clip(data.toArray()[0].toObject());

            successCallback(clip);
        })
        .onError([failureCallback](auto result) {
            switch (result.status().value_or(0))
            {
                case 503: {
                    // Channel has disabled clip-creation, or channel has made cliops only creatable by followers and the user is not a follower (or subscriber)
                    failureCallback(HelixClipError::ClipsDisabled);
                }
                break;

                case 401: {
                    // User does not have the required scope to be able to create clips, user must reauthenticate
                    failureCallback(HelixClipError::UserNotAuthenticated);
                }
                break;

                default: {
                    qCDebug(chatterinoTwitch)
                        << "Failed to create a clip: " << result.formatError()
                        << result.getData();
                    failureCallback(HelixClipError::Unknown);
                }
                break;
            }
        })
        .finally(std::move(finallyCallback))
        .execute();
}

void Helix::fetchChannels(
    QStringList userIDs,
    ResultCallback<std::vector<HelixChannel>> successCallback,
    HelixFailureCallback failureCallback)
{
    QUrlQuery urlQuery;

    for (const auto &userID : userIDs)
    {
        urlQuery.addQueryItem("broadcaster_id", userID);
    }

    this->makeGet("channels", urlQuery)
        .onSuccess([successCallback, failureCallback](auto result) {
            auto root = result.parseJson();
            auto data = root.value("data");

            if (!data.isArray())
            {
                failureCallback();
                return;
            }

            std::vector<HelixChannel> channels;

            for (const auto &unparsedChannel : data.toArray())
            {
                channels.emplace_back(unparsedChannel.toObject());
            }

            successCallback(channels);
        })
        .onError([failureCallback](auto /*result*/) {
            failureCallback();
        })
        .execute();
}

void Helix::getChannel(QString broadcasterId,
                       ResultCallback<HelixChannel> successCallback,
                       HelixFailureCallback failureCallback)
{
    QUrlQuery urlQuery;
    urlQuery.addQueryItem("broadcaster_id", broadcasterId);

    this->makeGet("channels", urlQuery)
        .onSuccess([successCallback, failureCallback](auto result) {
            auto root = result.parseJson();
            auto data = root.value("data");

            if (!data.isArray())
            {
                failureCallback();
                return;
            }

            HelixChannel channel(data.toArray()[0].toObject());

            successCallback(channel);
        })
        .onError([failureCallback](auto /*result*/) {
            failureCallback();
        })
        .execute();
}

void Helix::createStreamMarker(
    QString broadcasterId, QString description,
    ResultCallback<HelixStreamMarker> successCallback,
    std::function<void(HelixStreamMarkerError)> failureCallback)
{
    QJsonObject payload;

    if (!description.isEmpty())
    {
        payload.insert("description", QJsonValue(description));
    }
    payload.insert("user_id", QJsonValue(broadcasterId));

    this->makePost("streams/markers", QUrlQuery())
        .json(payload)
        .onSuccess([successCallback, failureCallback](auto result) {
            auto root = result.parseJson();
            auto data = root.value("data");

            if (!data.isArray())
            {
                failureCallback(HelixStreamMarkerError::Unknown);
                return;
            }

            HelixStreamMarker streamMarker(data.toArray()[0].toObject());

            successCallback(streamMarker);
        })
        .onError([failureCallback](NetworkResult result) {
            switch (result.status().value_or(0))
            {
                case 403: {
                    // User isn't a Channel Editor, so he can't create markers
                    failureCallback(HelixStreamMarkerError::UserNotAuthorized);
                }
                break;

                case 401: {
                    // User does not have the required scope to be able to create stream markers, user must reauthenticate
                    failureCallback(
                        HelixStreamMarkerError::UserNotAuthenticated);
                }
                break;

                default: {
                    qCDebug(chatterinoTwitch)
                        << "Failed to create a stream marker: "
                        << result.formatError() << result.getData();
                    failureCallback(HelixStreamMarkerError::Unknown);
                }
                break;
            }
        })
        .execute();
};

void Helix::loadBlocks(QString userId,
                       ResultCallback<std::vector<HelixBlock>> pageCallback,
                       FailureCallback<QString> failureCallback,
                       CancellationToken &&token)
{
    constexpr const size_t blockLimit = 1000;

    // TODO(Qt 5.13): use initializer list
    QUrlQuery query;
    query.addQueryItem(u"broadcaster_id"_s, userId);
    query.addQueryItem(u"first"_s, u"100"_s);

    size_t receivedItems = 0;
    this->paginate(
        u"users/blocks"_s, query,
        [pageCallback, receivedItems](const QJsonObject &json) mutable {
            const auto data = json["data"_L1].toArray();

            if (data.isEmpty())
            {
                return false;
            }

            std::vector<HelixBlock> ignores;
            ignores.reserve(data.count());

            for (const auto &ignore : data)
            {
                ignores.emplace_back(ignore.toObject());
            }

            pageCallback(ignores);

            receivedItems += data.count();

            if (receivedItems >= blockLimit)
            {
                qCInfo(chatterinoTwitch) << "Reached the limit of" << blockLimit
                                         << "Twitch blocks fetched";
                return false;
            }

            return true;
        },
        [failureCallback](const NetworkResult &result) {
            failureCallback(result.formatError());
        },
        std::move(token));
}

void Helix::blockUser(QString targetUserId, const QObject *caller,
                      std::function<void()> successCallback,
                      HelixFailureCallback failureCallback)
{
    QUrlQuery urlQuery;
    urlQuery.addQueryItem("target_user_id", targetUserId);

    this->makePut("users/blocks", urlQuery)
        .caller(caller)
        .onSuccess([successCallback](auto /*result*/) {
            successCallback();
        })
        .onError([failureCallback](auto /*result*/) {
            // TODO: make better xd
            failureCallback();
        })
        .execute();
}

void Helix::unblockUser(QString targetUserId, const QObject *caller,
                        std::function<void()> successCallback,
                        HelixFailureCallback failureCallback)
{
    QUrlQuery urlQuery;
    urlQuery.addQueryItem("target_user_id", targetUserId);

    this->makeDelete("users/blocks", urlQuery)
        .caller(caller)
        .onSuccess([successCallback](auto /*result*/) {
            successCallback();
        })
        .onError([failureCallback](auto /*result*/) {
            // TODO: make better xd
            failureCallback();
        })
        .execute();
}

void Helix::updateChannel(QString broadcasterId, QString gameId,
                          QString language, QString title,
                          std::function<void(NetworkResult)> successCallback,
                          HelixFailureCallback failureCallback)
{
    QUrlQuery urlQuery;
    auto obj = QJsonObject();
    if (!gameId.isEmpty())
    {
        obj.insert("game_id", gameId);
    }
    if (!language.isEmpty())
    {
        obj.insert("broadcaster_language", language);
    }
    if (!title.isEmpty())
    {
        obj.insert("title", title);
    }

    if (title.isEmpty() && gameId.isEmpty() && language.isEmpty())
    {
        qCDebug(chatterinoCommon) << "Tried to update channel with no changes!";
        return;
    }

    urlQuery.addQueryItem("broadcaster_id", broadcasterId);
    this->makePatch("channels", urlQuery)
        .json(obj)
        .onSuccess([successCallback, failureCallback](auto result) {
            successCallback(result);
        })
        .onError([failureCallback](NetworkResult result) {
            failureCallback();
        })
        .execute();
}

void Helix::manageAutoModMessages(
    QString userID, QString msgID, QString action,
    std::function<void()> successCallback,
    std::function<void(HelixAutoModMessageError)> failureCallback)
{
    QJsonObject payload;

    payload.insert("user_id", userID);
    payload.insert("msg_id", msgID);
    payload.insert("action", action);

    this->makePost("moderation/automod/message", QUrlQuery())
        .json(payload)
        .onSuccess([successCallback, failureCallback](auto result) {
            successCallback();
        })
        .onError([failureCallback, msgID, action](NetworkResult result) {
            switch (result.status().value_or(0))
            {
                case 400: {
                    // Message was already processed
                    failureCallback(
                        HelixAutoModMessageError::MessageAlreadyProcessed);
                }
                break;

                case 401: {
                    // User is missing the required scope
                    failureCallback(
                        HelixAutoModMessageError::UserNotAuthenticated);
                }
                break;

                case 403: {
                    // Requesting user is not authorized to manage messages
                    failureCallback(
                        HelixAutoModMessageError::UserNotAuthorized);
                }
                break;

                case 404: {
                    // Message not found or invalid msgID
                    failureCallback(HelixAutoModMessageError::MessageNotFound);
                }
                break;

                default: {
                    qCDebug(chatterinoTwitch)
                        << "Failed to manage automod message: " << action
                        << msgID << result.formatError() << result.getData();
                    failureCallback(HelixAutoModMessageError::Unknown);
                }
                break;
            }
        })
        .execute();
}

void Helix::getCheermotes(
    QString broadcasterId,
    ResultCallback<std::vector<HelixCheermoteSet>> successCallback,
    HelixFailureCallback failureCallback)
{
    QUrlQuery urlQuery;

    urlQuery.addQueryItem("broadcaster_id", broadcasterId);

    this->makeGet("bits/cheermotes", urlQuery)
        .onSuccess([successCallback, failureCallback](auto result) {
            auto root = result.parseJson();
            auto data = root.value("data");

            if (!data.isArray())
            {
                failureCallback();
                return;
            }

            std::vector<HelixCheermoteSet> cheermoteSets;

            for (const auto &jsonStream : data.toArray())
            {
                cheermoteSets.emplace_back(jsonStream.toObject());
            }

            successCallback(cheermoteSets);
        })
        .onError([broadcasterId, failureCallback](NetworkResult result) {
            qCDebug(chatterinoTwitch)
                << "Failed to get cheermotes(broadcaster_id=" << broadcasterId
                << "): " << result.formatError() << result.getData();
            failureCallback();
        })
        .execute();
}

void Helix::getEmoteSetData(QString emoteSetId,
                            ResultCallback<HelixEmoteSetData> successCallback,
                            HelixFailureCallback failureCallback)
{
    QUrlQuery urlQuery;

    urlQuery.addQueryItem("emote_set_id", emoteSetId);

    this->makeGet("chat/emotes/set", urlQuery)
        .onSuccess([successCallback, failureCallback, emoteSetId](auto result) {
            QJsonObject root = result.parseJson();
            auto data = root.value("data");

            if (!data.isArray() || data.toArray().isEmpty())
            {
                failureCallback();
                return;
            }

            HelixEmoteSetData emoteSetData(data.toArray()[0].toObject());

            successCallback(emoteSetData);
        })
        .onError([failureCallback](NetworkResult result) {
            // TODO: make better xd
            failureCallback();
        })
        .execute();
}

void Helix::getChannelEmotes(
    QString broadcasterId,
    ResultCallback<std::vector<HelixChannelEmote>> successCallback,
    HelixFailureCallback failureCallback)
{
    QUrlQuery urlQuery;
    urlQuery.addQueryItem("broadcaster_id", broadcasterId);

    this->makeGet("chat/emotes", urlQuery)
        .onSuccess([successCallback, failureCallback](NetworkResult result) {
            QJsonObject root = result.parseJson();
            auto data = root.value("data");

            if (!data.isArray())
            {
                failureCallback();
                return;
            }

            std::vector<HelixChannelEmote> channelEmotes;

            for (const auto &jsonStream : data.toArray())
            {
                channelEmotes.emplace_back(jsonStream.toObject());
            }

            successCallback(channelEmotes);
        })
        .onError([failureCallback](auto result) {
            // TODO: make better xd
            failureCallback();
        })
        .execute();
}

void Helix::updateUserChatColor(
    QString userID, QString color, ResultCallback<> successCallback,
    FailureCallback<HelixUpdateUserChatColorError, QString> failureCallback)
{
    using Error = HelixUpdateUserChatColorError;

    QJsonObject payload;

    payload.insert("user_id", QJsonValue(userID));
    payload.insert("color", QJsonValue(color));

    this->makePut("chat/color", QUrlQuery())
        .json(payload)
        .onSuccess([successCallback, failureCallback](auto result) {
            auto obj = result.parseJson();
            if (result.status() != 204)
            {
                qCWarning(chatterinoTwitch)
                    << "Success result for updating chat color was"
                    << result.formatError()
                    << "but we only expected it to be 204";
            }

            successCallback();
        })
        .onError([failureCallback](const auto &result) -> void {
            if (!result.status())
            {
                failureCallback(Error::Unknown, result.formatError());
                return;
            }

            auto obj = result.parseJson();
            auto message = obj.value("message").toString();

            switch (*result.status())
            {
                case 400: {
                    if (message.startsWith("invalid color",
                                           Qt::CaseInsensitive))
                    {
                        // Handle this error specifically since it allows us to list out the available colors
                        failureCallback(Error::InvalidColor, message);
                    }
                    else
                    {
                        failureCallback(Error::Forwarded, message);
                    }
                }
                break;

                case 401: {
                    if (message.startsWith("Missing scope",
                                           Qt::CaseInsensitive))
                    {
                        // Handle this error specifically because its API error is especially unfriendly
                        failureCallback(Error::UserMissingScope, message);
                    }
                    else
                    {
                        failureCallback(Error::Forwarded, message);
                    }
                }
                break;

                default: {
                    qCDebug(chatterinoTwitch)
                        << "Unhandled error changing user color:"
                        << result.formatError() << result.getData() << obj;
                    failureCallback(Error::Unknown, message);
                }
                break;
            }
        })
        .execute();
};

void Helix::deleteChatMessages(
    QString broadcasterID, QString moderatorID, QString messageID,
    ResultCallback<> successCallback,
    FailureCallback<HelixDeleteChatMessagesError, QString> failureCallback)
{
    using Error = HelixDeleteChatMessagesError;

    QUrlQuery urlQuery;

    urlQuery.addQueryItem("broadcaster_id", broadcasterID);
    urlQuery.addQueryItem("moderator_id", moderatorID);

    if (!messageID.isEmpty())
    {
        // If message ID is empty, it's equivalent to /clear
        urlQuery.addQueryItem("message_id", messageID);
    }

    this->makeDelete("moderation/chat", urlQuery)
        .onSuccess([successCallback, failureCallback](auto result) {
            if (result.status() != 204)
            {
                qCWarning(chatterinoTwitch)
                    << "Success result for deleting chat messages was"
                    << result.formatError()
                    << "but we only expected it to be 204";
            }

            successCallback();
        })
        .onError([failureCallback](const auto &result) -> void {
            if (!result.status())
            {
                failureCallback(Error::Unknown, result.formatError());
                return;
            }

            auto obj = result.parseJson();
            auto message = obj.value("message").toString();

            switch (*result.status())
            {
                case 404: {
                    // A 404 on this endpoint means message id is invalid or unable to be deleted.
                    // See: https://dev.twitch.tv/docs/api/reference#delete-chat-messages
                    failureCallback(Error::MessageUnavailable, message);
                }
                break;

                case 400: {
                    // These errors are generally well formatted, so we just forward them.
                    // This is currently undocumented behaviour, see: https://github.com/twitchdev/issues/issues/660
                    failureCallback(Error::Forwarded, message);
                }
                break;

                case 403: {
                    // 403 endpoint means the user does not have permission to perform this action in that channel
                    // Most likely to missing moderator permissions
                    // Missing documentation issue: https://github.com/twitchdev/issues/issues/659
                    // `message` value is well-formed so no need for a specific error type
                    failureCallback(Error::Forwarded, message);
                }
                break;

                case 401: {
                    if (message.startsWith("Missing scope",
                                           Qt::CaseInsensitive))
                    {
                        // Handle this error specifically because its API error is especially unfriendly
                        failureCallback(Error::UserMissingScope, message);
                    }
                    else
                    {
                        failureCallback(Error::Forwarded, message);
                    }
                }
                break;

                default: {
                    qCDebug(chatterinoTwitch)
                        << "Unhandled error deleting chat messages:"
                        << result.formatError() << result.getData() << obj;
                    failureCallback(Error::Unknown, message);
                }
                break;
            }
        })
        .execute();
}

void Helix::addChannelModerator(
    QString broadcasterID, QString userID, ResultCallback<> successCallback,
    FailureCallback<HelixAddChannelModeratorError, QString> failureCallback)
{
    using Error = HelixAddChannelModeratorError;

    QUrlQuery urlQuery;

    urlQuery.addQueryItem("broadcaster_id", broadcasterID);
    urlQuery.addQueryItem("user_id", userID);

    this->makePost("moderation/moderators", urlQuery)
        .onSuccess([successCallback, failureCallback](auto result) {
            if (result.status() != 204)
            {
                qCWarning(chatterinoTwitch)
                    << "Success result for adding a moderator was"
                    << result.formatError()
                    << "but we only expected it to be 204";
            }

            successCallback();
        })
        .onError([failureCallback](const auto &result) -> void {
            if (!result.status())
            {
                failureCallback(Error::Unknown, result.formatError());
                return;
            }

            auto obj = result.parseJson();
            auto message = obj.value("message").toString();

            switch (*result.status())
            {
                case 401: {
                    if (message.startsWith("Missing scope",
                                           Qt::CaseInsensitive))
                    {
                        // Handle this error specifically because its API error is especially unfriendly
                        failureCallback(Error::UserMissingScope, message);
                    }
                    else if (message.compare("incorrect user authorization",
                                             Qt::CaseInsensitive) == 0)
                    {
                        // This error is pretty ugly, but essentially means they're not authorized to mod people in this channel
                        failureCallback(Error::UserNotAuthorized, message);
                    }
                    else
                    {
                        failureCallback(Error::Forwarded, message);
                    }
                }
                break;

                case 400: {
                    if (message.compare("user is already a mod",
                                        Qt::CaseInsensitive) == 0)
                    {
                        // This error is particularly ugly, handle it separately
                        failureCallback(Error::TargetAlreadyModded, message);
                    }
                    else
                    {
                        // The Twitch API error sufficiently tells the user what went wrong
                        failureCallback(Error::Forwarded, message);
                    }
                }
                break;

                case 422: {
                    // Target is already a VIP
                    failureCallback(Error::TargetIsVIP, message);
                }
                break;

                case 429: {
                    // Endpoint has a strict ratelimit
                    failureCallback(Error::Ratelimited, message);
                }
                break;

                default: {
                    qCDebug(chatterinoTwitch)
                        << "Unhandled error adding channel moderator:"
                        << result.formatError() << result.getData() << obj;
                    failureCallback(Error::Unknown, message);
                }
                break;
            }
        })
        .execute();
}

void Helix::removeChannelModerator(
    QString broadcasterID, QString userID, ResultCallback<> successCallback,
    FailureCallback<HelixRemoveChannelModeratorError, QString> failureCallback)
{
    using Error = HelixRemoveChannelModeratorError;

    QUrlQuery urlQuery;

    urlQuery.addQueryItem("broadcaster_id", broadcasterID);
    urlQuery.addQueryItem("user_id", userID);

    this->makeDelete("moderation/moderators", urlQuery)
        .onSuccess([successCallback, failureCallback](auto result) {
            if (result.status() != 204)
            {
                qCWarning(chatterinoTwitch)
                    << "Success result for unmodding user was"
                    << result.formatError()
                    << "but we only expected it to be 204";
            }

            successCallback();
        })
        .onError([failureCallback](const auto &result) -> void {
            if (!result.status())
            {
                failureCallback(Error::Unknown, result.formatError());
                return;
            }

            auto obj = result.parseJson();
            auto message = obj.value("message").toString();

            switch (*result.status())
            {
                case 400: {
                    if (message.compare("user is not a mod",
                                        Qt::CaseInsensitive) == 0)
                    {
                        // This error message is particularly ugly, so we handle it differently
                        failureCallback(Error::TargetNotModded, message);
                    }
                    else
                    {
                        failureCallback(Error::Forwarded, message);
                    }
                }
                break;

                case 401: {
                    if (message.startsWith("Missing scope",
                                           Qt::CaseInsensitive))
                    {
                        // Handle this error specifically because its API error is especially unfriendly
                        failureCallback(Error::UserMissingScope, message);
                    }
                    else if (message.compare("incorrect user authorization",
                                             Qt::CaseInsensitive) == 0)
                    {
                        failureCallback(Error::UserNotAuthorized, message);
                    }
                    else
                    {
                        failureCallback(Error::Forwarded, message);
                    }
                }
                break;

                case 429: {
                    failureCallback(Error::Ratelimited, message);
                }
                break;

                default: {
                    qCDebug(chatterinoTwitch)
                        << "Unhandled error unmodding user:"
                        << result.formatError() << result.getData() << obj;
                    failureCallback(Error::Unknown, message);
                }
                break;
            }
        })
        .execute();
}

void Helix::sendChatAnnouncement(
    QString broadcasterID, QString moderatorID, QString message,
    HelixAnnouncementColor color, ResultCallback<> successCallback,
    FailureCallback<HelixSendChatAnnouncementError, QString> failureCallback)
{
    using Error = HelixSendChatAnnouncementError;

    QUrlQuery urlQuery;

    urlQuery.addQueryItem("broadcaster_id", broadcasterID);
    urlQuery.addQueryItem("moderator_id", moderatorID);

    QJsonObject body;
    body.insert("message", message);
    const auto colorStr =
        std::string{magic_enum::enum_name<HelixAnnouncementColor>(color)};
    body.insert("color", QString::fromStdString(colorStr).toLower());

    this->makePost("chat/announcements", urlQuery)
        .json(body)
        .onSuccess([successCallback, failureCallback](auto result) {
            if (result.status() != 204)
            {
                qCWarning(chatterinoTwitch)
                    << "Success result for sending an announcement was"
                    << result.formatError()
                    << "but we only expected it to be 204";
            }

            successCallback();
        })
        .onError([failureCallback](const auto &result) -> void {
            if (!result.status())
            {
                failureCallback(Error::Unknown, result.formatError());
                return;
            }

            auto obj = result.parseJson();
            auto message = obj.value("message").toString();

            switch (*result.status())
            {
                case 400: {
                    // These errors are generally well formatted, so we just forward them.
                    // This is currently undocumented behaviour, see: https://github.com/twitchdev/issues/issues/660
                    failureCallback(Error::Forwarded, message);
                }
                break;

                case 403: {
                    // 403 endpoint means the user does not have permission to perform this action in that channel
                    // `message` value is well-formed so no need for a specific error type
                    failureCallback(Error::Forwarded, message);
                }
                break;

                case 401: {
                    if (message.startsWith("Missing scope",
                                           Qt::CaseInsensitive))
                    {
                        // Handle this error specifically because its API error is especially unfriendly
                        failureCallback(Error::UserMissingScope, message);
                    }
                    else
                    {
                        failureCallback(Error::Forwarded, message);
                    }
                }
                break;

                default: {
                    qCDebug(chatterinoTwitch)
                        << "Unhandled error sending an announcement:"
                        << result.formatError() << result.getData() << obj;
                    failureCallback(Error::Unknown, message);
                }
                break;
            }
        })
        .execute();
}

void Helix::addChannelVIP(
    QString broadcasterID, QString userID, ResultCallback<> successCallback,
    FailureCallback<HelixAddChannelVIPError, QString> failureCallback)
{
    using Error = HelixAddChannelVIPError;

    QUrlQuery urlQuery;

    urlQuery.addQueryItem("broadcaster_id", broadcasterID);
    urlQuery.addQueryItem("user_id", userID);

    this->makePost("channels/vips", urlQuery)
        .onSuccess([successCallback, failureCallback](auto result) {
            if (result.status() != 204)
            {
                qCWarning(chatterinoTwitch)
                    << "Success result for adding channel VIP was"
                    << result.formatError()
                    << "but we only expected it to be 204";
            }

            successCallback();
        })
        .onError([failureCallback](const auto &result) -> void {
            if (!result.status())
            {
                failureCallback(Error::Unknown, result.formatError());
                return;
            }

            auto obj = result.parseJson();
            auto message = obj.value("message").toString();

            switch (*result.status())
            {
                case 400:
                case 409:
                case 422:
                case 425: {
                    // Most of the errors returned by this endpoint are pretty good. We can rely on Twitch's API messages
                    failureCallback(Error::Forwarded, message);
                }
                break;

                case 401: {
                    if (message.startsWith("Missing scope",
                                           Qt::CaseInsensitive))
                    {
                        // Handle this error specifically because its API error is especially unfriendly
                        failureCallback(Error::UserMissingScope, message);
                    }
                    else if (message.compare("incorrect user authorization",
                                             Qt::CaseInsensitive) == 0 ||
                             message.startsWith("the id in broadcaster_id must "
                                                "match the user id",
                                                Qt::CaseInsensitive))
                    {
                        // This error is particularly ugly, but is the equivalent to a user not having permissions
                        failureCallback(Error::UserNotAuthorized, message);
                    }
                    else
                    {
                        failureCallback(Error::Forwarded, message);
                    }
                }
                break;

                case 429: {
                    failureCallback(Error::Ratelimited, message);
                }
                break;

                default: {
                    qCDebug(chatterinoTwitch)
                        << "Unhandled error adding channel VIP:"
                        << result.formatError() << result.getData() << obj;
                    failureCallback(Error::Unknown, message);
                }
                break;
            }
        })
        .execute();
}

void Helix::removeChannelVIP(
    QString broadcasterID, QString userID, ResultCallback<> successCallback,
    FailureCallback<HelixRemoveChannelVIPError, QString> failureCallback)
{
    using Error = HelixRemoveChannelVIPError;

    QUrlQuery urlQuery;

    urlQuery.addQueryItem("broadcaster_id", broadcasterID);
    urlQuery.addQueryItem("user_id", userID);

    this->makeDelete("channels/vips", urlQuery)
        .onSuccess([successCallback, failureCallback](auto result) {
            if (result.status() != 204)
            {
                qCWarning(chatterinoTwitch)
                    << "Success result for removing channel VIP was"
                    << result.formatError()
                    << "but we only expected it to be 204";
            }

            successCallback();
        })
        .onError([failureCallback](const auto &result) -> void {
            if (!result.status())
            {
                failureCallback(Error::Unknown, result.formatError());
                return;
            }

            auto obj = result.parseJson();
            auto message = obj.value("message").toString();

            switch (*result.status())
            {
                case 400:
                case 409:
                case 422: {
                    // Most of the errors returned by this endpoint are pretty good. We can rely on Twitch's API messages
                    failureCallback(Error::Forwarded, message);
                }
                break;

                case 401: {
                    if (message.startsWith("Missing scope",
                                           Qt::CaseInsensitive))
                    {
                        // Handle this error specifically because its API error is especially unfriendly
                        failureCallback(Error::UserMissingScope, message);
                    }
                    else if (message.compare("incorrect user authorization",
                                             Qt::CaseInsensitive) == 0 ||
                             message.startsWith("the id in broadcaster_id must "
                                                "match the user id",
                                                Qt::CaseInsensitive))
                    {
                        // This error is particularly ugly, but is the equivalent to a user not having permissions
                        failureCallback(Error::UserNotAuthorized, message);
                    }
                    else
                    {
                        failureCallback(Error::Forwarded, message);
                    }
                }
                break;

                case 429: {
                    failureCallback(Error::Ratelimited, message);
                }
                break;

                default: {
                    qCDebug(chatterinoTwitch)
                        << "Unhandled error removing channel VIP:"
                        << result.formatError() << result.getData() << obj;
                    failureCallback(Error::Unknown, message);
                }
                break;
            }
        })
        .execute();
}

// These changes are from the helix-command-migration/unban-untimeout branch
// These changes are from the helix-command-migration/unban-untimeout branch
// These changes are from the helix-command-migration/unban-untimeout branch
// These changes are from the helix-command-migration/unban-untimeout branch
// These changes are from the helix-command-migration/unban-untimeout branch
// These changes are from the helix-command-migration/unban-untimeout branch
// These changes are from the helix-command-migration/unban-untimeout branch
// These changes are from the helix-command-migration/unban-untimeout branch
// These changes are from the helix-command-migration/unban-untimeout branch
// These changes are from the helix-command-migration/unban-untimeout branch
void Helix::unbanUser(
    QString broadcasterID, QString moderatorID, QString userID,
    ResultCallback<> successCallback,
    FailureCallback<HelixUnbanUserError, QString> failureCallback)
{
    using Error = HelixUnbanUserError;

    QUrlQuery urlQuery;

    urlQuery.addQueryItem("broadcaster_id", broadcasterID);
    urlQuery.addQueryItem("moderator_id", moderatorID);
    urlQuery.addQueryItem("user_id", userID);

    this->makeDelete("moderation/bans", urlQuery)
        .onSuccess([successCallback, failureCallback](auto result) {
            if (result.status() != 204)
            {
                qCWarning(chatterinoTwitch)
                    << "Success result for unbanning user was"
                    << result.formatError()
                    << "but we only expected it to be 204";
            }

            successCallback();
        })
        .onError([failureCallback](const auto &result) -> void {
            if (!result.status())
            {
                failureCallback(Error::Unknown, result.formatError());
                return;
            }

            auto obj = result.parseJson();
            auto message = obj.value("message").toString();

            switch (*result.status())
            {
                case 400: {
                    if (message.startsWith("The user in the user_id query "
                                           "parameter is not banned",
                                           Qt::CaseInsensitive))
                    {
                        failureCallback(Error::TargetNotBanned, message);
                    }
                    else
                    {
                        failureCallback(Error::Forwarded, message);
                    }
                }
                break;

                case 409: {
                    failureCallback(Error::ConflictingOperation, message);
                }
                break;

                case 401: {
                    if (message.startsWith("Missing scope",
                                           Qt::CaseInsensitive))
                    {
                        // Handle this error specifically because its API error is especially unfriendly
                        failureCallback(Error::UserMissingScope, message);
                    }
                    else if (message.compare("incorrect user authorization",
                                             Qt::CaseInsensitive) == 0 ||
                             message.startsWith("the id in broadcaster_id must "
                                                "match the user id",
                                                Qt::CaseInsensitive))
                    {
                        // This error is particularly ugly, but is the equivalent to a user not having permissions
                        failureCallback(Error::UserNotAuthorized, message);
                    }
                    else
                    {
                        failureCallback(Error::Forwarded, message);
                    }
                }
                break;

                case 403: {
                    failureCallback(Error::UserNotAuthorized, message);
                }
                break;

                case 429: {
                    failureCallback(Error::Ratelimited, message);
                }
                break;

                default: {
                    qCDebug(chatterinoTwitch)
                        << "Unhandled error unbanning user:"
                        << result.formatError() << result.getData() << obj;
                    failureCallback(Error::Unknown, message);
                }
                break;
            }
        })
        .execute();
}  // These changes are from the helix-command-migration/unban-untimeout branch
// These changes are from the helix-command-migration/unban-untimeout branch
// These changes are from the helix-command-migration/unban-untimeout branch
// These changes are from the helix-command-migration/unban-untimeout branch
// These changes are from the helix-command-migration/unban-untimeout branch
// These changes are from the helix-command-migration/unban-untimeout branch
// These changes are from the helix-command-migration/unban-untimeout branch
// These changes are from the helix-command-migration/unban-untimeout branch
// These changes are from the helix-command-migration/unban-untimeout branch
// These changes are from the helix-command-migration/unban-untimeout branch
// These changes are from the helix-command-migration/unban-untimeout branch
// These changes are from the helix-command-migration/unban-untimeout branch

void Helix::startRaid(
    QString fromBroadcasterID, QString toBroadcasterID,
    ResultCallback<> successCallback,
    FailureCallback<HelixStartRaidError, QString> failureCallback)
{
    using Error = HelixStartRaidError;

    QUrlQuery urlQuery;

    urlQuery.addQueryItem("from_broadcaster_id", fromBroadcasterID);
    urlQuery.addQueryItem("to_broadcaster_id", toBroadcasterID);

    this->makePost("raids", urlQuery)
        .onSuccess([successCallback, failureCallback](auto /*result*/) {
            successCallback();
        })
        .onError([failureCallback](const auto &result) -> void {
            if (!result.status())
            {
                failureCallback(Error::Unknown, result.formatError());
                return;
            }

            auto obj = result.parseJson();
            auto message = obj.value("message").toString();

            switch (*result.status())
            {
                case 400: {
                    if (message.compare("The IDs in from_broadcaster_id and "
                                        "to_broadcaster_id cannot be the same.",
                                        Qt::CaseInsensitive) == 0)
                    {
                        failureCallback(Error::CantRaidYourself, message);
                    }
                    else
                    {
                        failureCallback(Error::Forwarded, message);
                    }
                }
                break;

                case 401: {
                    if (message.startsWith("Missing scope",
                                           Qt::CaseInsensitive))
                    {
                        failureCallback(Error::UserMissingScope, message);
                    }
                    else if (message.compare(
                                 "The ID in broadcaster_id must match the user "
                                 "ID "
                                 "found in the request's OAuth token.",
                                 Qt::CaseInsensitive) == 0)
                    {
                        // Must be the broadcaster.
                        failureCallback(Error::UserNotAuthorized, message);
                    }
                    else
                    {
                        failureCallback(Error::Forwarded, message);
                    }
                }
                break;

                case 409: {
                    failureCallback(Error::Forwarded, message);
                }
                break;

                case 429: {
                    failureCallback(Error::Ratelimited, message);
                }
                break;

                default: {
                    qCDebug(chatterinoTwitch)
                        << "Unhandled error while starting a raid:"
                        << result.formatError() << result.getData() << obj;
                    failureCallback(Error::Unknown, message);
                }
                break;
            }
        })
        .execute();
}

void Helix::cancelRaid(
    QString broadcasterID, ResultCallback<> successCallback,
    FailureCallback<HelixCancelRaidError, QString> failureCallback)
{
    using Error = HelixCancelRaidError;

    QUrlQuery urlQuery;

    urlQuery.addQueryItem("broadcaster_id", broadcasterID);

    this->makeDelete("raids", urlQuery)
        .onSuccess([successCallback, failureCallback](auto result) {
            if (result.status() != 204)
            {
                qCWarning(chatterinoTwitch)
                    << "Success result for canceling the raid was"
                    << result.formatError()
                    << "but we only expected it to be 204";
            }

            successCallback();
        })
        .onError([failureCallback](const auto &result) -> void {
            if (!result.status())
            {
                failureCallback(Error::Unknown, result.formatError());
                return;
            }

            auto obj = result.parseJson();
            auto message = obj.value("message").toString();

            switch (*result.status())
            {
                case 401: {
                    if (message.startsWith("Missing scope",
                                           Qt::CaseInsensitive))
                    {
                        failureCallback(Error::UserMissingScope, message);
                    }
                    else if (message.compare(
                                 "The ID in broadcaster_id must match the user "
                                 "ID "
                                 "found in the request's OAuth token.",
                                 Qt::CaseInsensitive) == 0)
                    {
                        // Must be the broadcaster.
                        failureCallback(Error::UserNotAuthorized, message);
                    }
                    else
                    {
                        failureCallback(Error::Forwarded, message);
                    }
                }
                break;

                case 404: {
                    failureCallback(Error::NoRaidPending, message);
                }
                break;

                case 429: {
                    failureCallback(Error::Ratelimited, message);
                }
                break;

                default: {
                    qCDebug(chatterinoTwitch)
                        << "Unhandled error while canceling the raid:"
                        << result.formatError() << result.getData() << obj;
                    failureCallback(Error::Unknown, message);
                }
                break;
            }
        })
        .execute();
}  // cancelRaid

void Helix::updateEmoteMode(
    QString broadcasterID, QString moderatorID, bool emoteMode,
    ResultCallback<HelixChatSettings> successCallback,
    FailureCallback<HelixUpdateChatSettingsError, QString> failureCallback)
{
    QJsonObject json;
    json["emote_mode"] = emoteMode;
    this->updateChatSettings(broadcasterID, moderatorID, json, successCallback,
                             failureCallback);
}

void Helix::updateFollowerMode(
    QString broadcasterID, QString moderatorID,
    std::optional<int> followerModeDuration,
    ResultCallback<HelixChatSettings> successCallback,
    FailureCallback<HelixUpdateChatSettingsError, QString> failureCallback)
{
    QJsonObject json;
    json["follower_mode"] = followerModeDuration.has_value();
    if (followerModeDuration)
    {
        json["follower_mode_duration"] = *followerModeDuration;
    }

    this->updateChatSettings(broadcasterID, moderatorID, json, successCallback,
                             failureCallback);
}

void Helix::updateNonModeratorChatDelay(
    QString broadcasterID, QString moderatorID,
    std::optional<int> nonModeratorChatDelayDuration,
    ResultCallback<HelixChatSettings> successCallback,
    FailureCallback<HelixUpdateChatSettingsError, QString> failureCallback)
{
    QJsonObject json;
    json["non_moderator_chat_delay"] =
        nonModeratorChatDelayDuration.has_value();
    if (nonModeratorChatDelayDuration)
    {
        json["non_moderator_chat_delay_duration"] =
            *nonModeratorChatDelayDuration;
    }

    this->updateChatSettings(broadcasterID, moderatorID, json, successCallback,
                             failureCallback);
}

void Helix::updateSlowMode(
    QString broadcasterID, QString moderatorID,
    std::optional<int> slowModeWaitTime,
    ResultCallback<HelixChatSettings> successCallback,
    FailureCallback<HelixUpdateChatSettingsError, QString> failureCallback)
{
    QJsonObject json;
    json["slow_mode"] = slowModeWaitTime.has_value();
    if (slowModeWaitTime)
    {
        json["slow_mode_wait_time"] = *slowModeWaitTime;
    }

    this->updateChatSettings(broadcasterID, moderatorID, json, successCallback,
                             failureCallback);
}

void Helix::updateSubscriberMode(
    QString broadcasterID, QString moderatorID, bool subscriberMode,
    ResultCallback<HelixChatSettings> successCallback,
    FailureCallback<HelixUpdateChatSettingsError, QString> failureCallback)
{
    QJsonObject json;
    json["subscriber_mode"] = subscriberMode;
    this->updateChatSettings(broadcasterID, moderatorID, json, successCallback,
                             failureCallback);
}

void Helix::updateUniqueChatMode(
    QString broadcasterID, QString moderatorID, bool uniqueChatMode,
    ResultCallback<HelixChatSettings> successCallback,
    FailureCallback<HelixUpdateChatSettingsError, QString> failureCallback)
{
    QJsonObject json;
    json["unique_chat_mode"] = uniqueChatMode;
    this->updateChatSettings(broadcasterID, moderatorID, json, successCallback,
                             failureCallback);
}

void Helix::updateChatSettings(
    QString broadcasterID, QString moderatorID, QJsonObject payload,
    ResultCallback<HelixChatSettings> successCallback,
    FailureCallback<HelixUpdateChatSettingsError, QString> failureCallback)
{
    using Error = HelixUpdateChatSettingsError;

    QUrlQuery urlQuery;

    urlQuery.addQueryItem("broadcaster_id", broadcasterID);
    urlQuery.addQueryItem("moderator_id", moderatorID);

    this->makePatch("chat/settings", urlQuery)
        .json(payload)
        .onSuccess([successCallback](auto result) {
            if (result.status() != 200)
            {
                qCWarning(chatterinoTwitch)
                    << "Success result for updating chat settings was"
                    << result.formatError() << "but we expected it to be 200";
            }
            auto response = result.parseJson();
            successCallback(HelixChatSettings(
                response.value("data").toArray().first().toObject()));
        })
        .onError([failureCallback](const auto &result) -> void {
            if (!result.status())
            {
                failureCallback(Error::Unknown, result.formatError());
                return;
            }

            auto obj = result.parseJson();
            auto message = obj.value("message").toString();

            switch (*result.status())
            {
                case 400: {
                    if (message.contains("must be in the range"))
                    {
                        failureCallback(Error::OutOfRange, message);
                    }
                    else
                    {
                        failureCallback(Error::Forwarded, message);
                    }
                }
                break;
                case 409:
                case 422:
                case 425: {
                    failureCallback(Error::Forwarded, message);
                }
                break;

                case 401: {
                    if (message.startsWith("Missing scope",
                                           Qt::CaseInsensitive))
                    {
                        // Handle this error specifically because its API error is especially unfriendly
                        failureCallback(Error::UserMissingScope, message);
                    }
                    else
                    {
                        failureCallback(Error::Forwarded, message);
                    }
                }
                break;

                case 403: {
                    failureCallback(Error::UserNotAuthorized, message);
                }
                break;

                case 429: {
                    failureCallback(Error::Ratelimited, message);
                }
                break;

                default: {
                    qCDebug(chatterinoTwitch)
                        << "Unhandled error updating chat settings:"
                        << result.formatError() << result.getData() << obj;
                    failureCallback(Error::Unknown, message);
                }
                break;
            }
        })
        .execute();
}

void Helix::onFetchChattersSuccess(
    std::shared_ptr<HelixChatters> finalChatters, QString broadcasterID,
    QString moderatorID, int maxChattersToFetch,
    ResultCallback<HelixChatters> successCallback,
    FailureCallback<HelixGetChattersError, QString> failureCallback,
    HelixChatters chatters)
{
    qCDebug(chatterinoTwitch)
        << "Fetched" << chatters.chatters.size() << "chatters";

    finalChatters->chatters.merge(chatters.chatters);
    finalChatters->total = chatters.total;

    if (chatters.cursor.isEmpty() ||
        finalChatters->chatters.size() >= maxChattersToFetch)
    {
        // Done paginating
        successCallback(*finalChatters);
        return;
    }

    this->fetchChatters(
        broadcasterID, moderatorID, NUM_CHATTERS_TO_FETCH, chatters.cursor,
        [=, this](auto chatters) {
            this->onFetchChattersSuccess(
                finalChatters, broadcasterID, moderatorID, maxChattersToFetch,
                successCallback, failureCallback, chatters);
        },
        failureCallback);
}

// https://dev.twitch.tv/docs/api/reference#get-chatters
void Helix::fetchChatters(
    QString broadcasterID, QString moderatorID, int first, QString after,
    ResultCallback<HelixChatters> successCallback,
    FailureCallback<HelixGetChattersError, QString> failureCallback)
{
    using Error = HelixGetChattersError;

    QUrlQuery urlQuery;

    urlQuery.addQueryItem("broadcaster_id", broadcasterID);
    urlQuery.addQueryItem("moderator_id", moderatorID);
    urlQuery.addQueryItem("first", QString::number(first));

    if (!after.isEmpty())
    {
        urlQuery.addQueryItem("after", after);
    }

    this->makeGet("chat/chatters", urlQuery)
        .onSuccess([successCallback](auto result) {
            if (result.status() != 200)
            {
                qCWarning(chatterinoTwitch)
                    << "Success result for getting chatters was "
                    << result.formatError() << "but we expected it to be 200";
            }

            auto response = result.parseJson();
            successCallback(HelixChatters(response));
        })
        .onError([failureCallback](const auto &result) -> void {
            if (!result.status())
            {
                failureCallback(Error::Unknown, result.formatError());
                return;
            }

            auto obj = result.parseJson();
            auto message = obj.value("message").toString();

            switch (*result.status())
            {
                case 400: {
                    failureCallback(Error::Forwarded, message);
                }
                break;

                case 401: {
                    if (message.startsWith("Missing scope",
                                           Qt::CaseInsensitive))
                    {
                        failureCallback(Error::UserMissingScope, message);
                    }
                    else if (message.contains("OAuth token"))
                    {
                        failureCallback(Error::UserNotAuthorized, message);
                    }
                    else
                    {
                        failureCallback(Error::Forwarded, message);
                    }
                }
                break;

                case 403: {
                    failureCallback(Error::UserNotAuthorized, message);
                }
                break;

                default: {
                    qCDebug(chatterinoTwitch)
                        << "Unhandled error data:" << result.formatError()
                        << result.getData() << obj;
                    failureCallback(Error::Unknown, message);
                }
                break;
            }
        })
        .execute();
}

void Helix::onFetchModeratorsSuccess(
    std::shared_ptr<std::vector<HelixModerator>> finalModerators,
    QString broadcasterID, int maxModeratorsToFetch,
    ResultCallback<std::vector<HelixModerator>> successCallback,
    FailureCallback<HelixGetModeratorsError, QString> failureCallback,
    HelixModerators moderators)
{
    qCDebug(chatterinoTwitch)
        << "Fetched " << moderators.moderators.size() << " moderators";

    std::for_each(moderators.moderators.begin(), moderators.moderators.end(),
                  [finalModerators](auto mod) {
                      finalModerators->push_back(mod);
                  });

    if (moderators.cursor.isEmpty() ||
        finalModerators->size() >= maxModeratorsToFetch)
    {
        // Done paginating
        successCallback(*finalModerators);
        return;
    }

    this->fetchModerators(
        broadcasterID, NUM_MODERATORS_TO_FETCH_PER_REQUEST, moderators.cursor,
        [=, this](auto moderators) {
            this->onFetchModeratorsSuccess(
                finalModerators, broadcasterID, maxModeratorsToFetch,
                successCallback, failureCallback, moderators);
        },
        failureCallback);
}

// https://dev.twitch.tv/docs/api/reference#get-moderators
void Helix::fetchModerators(
    QString broadcasterID, int first, QString after,
    ResultCallback<HelixModerators> successCallback,
    FailureCallback<HelixGetModeratorsError, QString> failureCallback)
{
    using Error = HelixGetModeratorsError;

    QUrlQuery urlQuery;

    urlQuery.addQueryItem("broadcaster_id", broadcasterID);
    urlQuery.addQueryItem("first", QString::number(first));

    if (!after.isEmpty())
    {
        urlQuery.addQueryItem("after", after);
    }

    this->makeGet("moderation/moderators", urlQuery)
        .onSuccess([successCallback](auto result) {
            if (result.status() != 200)
            {
                qCWarning(chatterinoTwitch)
                    << "Success result for getting moderators was "
                    << result.formatError() << "but we expected it to be 200";
            }

            auto response = result.parseJson();
            successCallback(HelixModerators(response));
        })
        .onError([failureCallback](const auto &result) -> void {
            if (!result.status())
            {
                failureCallback(Error::Unknown, result.formatError());
                return;
            }

            auto obj = result.parseJson();
            auto message = obj.value("message").toString();

            switch (*result.status())
            {
                case 400: {
                    failureCallback(Error::Forwarded, message);
                }
                break;

                case 401: {
                    if (message.startsWith("Missing scope",
                                           Qt::CaseInsensitive))
                    {
                        failureCallback(Error::UserMissingScope, message);
                    }
                    else if (message.contains("OAuth token"))
                    {
                        failureCallback(Error::UserNotAuthorized, message);
                    }
                    else
                    {
                        failureCallback(Error::Forwarded, message);
                    }
                }
                break;

                case 403: {
                    failureCallback(Error::UserNotAuthorized, message);
                }
                break;

                default: {
                    qCDebug(chatterinoTwitch)
                        << "Unhandled error data:" << result.formatError()
                        << result.getData() << obj;
                    failureCallback(Error::Unknown, message);
                }
                break;
            }
        })
        .execute();
}

// Ban/timeout a user
// https://dev.twitch.tv/docs/api/reference#ban-user
void Helix::banUser(QString broadcasterID, QString moderatorID, QString userID,
                    std::optional<int> duration, QString reason,
                    ResultCallback<> successCallback,
                    FailureCallback<HelixBanUserError, QString> failureCallback)
{
    using Error = HelixBanUserError;

    QUrlQuery urlQuery;

    urlQuery.addQueryItem("broadcaster_id", broadcasterID);
    urlQuery.addQueryItem("moderator_id", moderatorID);

    QJsonObject payload;
    {
        QJsonObject data;
        data["reason"] = reason;
        data["user_id"] = userID;
        if (duration)
        {
            data["duration"] = *duration;
        }

        payload["data"] = data;
    }

    this->makePost("moderation/bans", urlQuery)
        .json(payload)
        .onSuccess([successCallback](auto result) {
            if (result.status() != 200)
            {
                qCWarning(chatterinoTwitch)
                    << "Success result for banning a user was"
                    << result.formatError() << "but we expected it to be 200";
            }
            // we don't care about the response
            successCallback();
        })
        .onError([failureCallback](const auto &result) -> void {
            if (!result.status())
            {
                failureCallback(Error::Unknown, result.formatError());
                return;
            }

            auto obj = result.parseJson();
            auto message = obj.value("message").toString();

            switch (*result.status())
            {
                case 400: {
                    if (message.startsWith("The user specified in the user_id "
                                           "field is already banned",
                                           Qt::CaseInsensitive))
                    {
                        failureCallback(Error::TargetBanned, message);
                    }
                    else if (message.startsWith(
                                 "The user specified in the user_id field may "
                                 "not be banned",
                                 Qt::CaseInsensitive))
                    {
                        failureCallback(Error::CannotBanUser, message);
                    }
                    else
                    {
                        failureCallback(Error::Forwarded, message);
                    }
                }
                break;

                case 409: {
                    failureCallback(Error::ConflictingOperation, message);
                }
                break;

                case 401: {
                    if (message.startsWith("Missing scope",
                                           Qt::CaseInsensitive))
                    {
                        // Handle this error specifically because its API error is especially unfriendly
                        failureCallback(Error::UserMissingScope, message);
                    }
                    else
                    {
                        failureCallback(Error::Forwarded, message);
                    }
                }
                break;

                case 403: {
                    failureCallback(Error::UserNotAuthorized, message);
                }
                break;

                case 429: {
                    failureCallback(Error::Ratelimited, message);
                }
                break;

                default: {
                    qCDebug(chatterinoTwitch)
                        << "Unhandled error banning user:"
                        << result.formatError() << result.getData() << obj;
                    failureCallback(Error::Unknown, message);
                }
                break;
            }
        })
        .execute();
}

// https://dev.twitch.tv/docs/api/reference#send-whisper
void Helix::sendWhisper(
    QString fromUserID, QString toUserID, QString message,
    ResultCallback<> successCallback,
    FailureCallback<HelixWhisperError, QString> failureCallback)
{
    using Error = HelixWhisperError;

    QUrlQuery urlQuery;

    urlQuery.addQueryItem("from_user_id", fromUserID);
    urlQuery.addQueryItem("to_user_id", toUserID);

    QJsonObject payload;
    payload["message"] = message;

    this->makePost("whispers", urlQuery)
        .json(payload)
        .onSuccess([successCallback](auto result) {
            if (result.status() != 204)
            {
                qCWarning(chatterinoTwitch)
                    << "Success result for sending a whisper was"
                    << result.formatError() << "but we expected it to be 204";
            }
            // we don't care about the response
            successCallback();
        })
        .onError([failureCallback](const auto &result) -> void {
            if (!result.status())
            {
                failureCallback(Error::Unknown, result.formatError());
                return;
            }

            auto obj = result.parseJson();
            auto message = obj.value("message").toString();

            switch (*result.status())
            {
                case 400: {
                    if (message.startsWith("A user cannot whisper themself",
                                           Qt::CaseInsensitive))
                    {
                        failureCallback(Error::WhisperSelf, message);
                    }
                    else
                    {
                        failureCallback(Error::Forwarded, message);
                    }
                }
                break;

                case 401: {
                    if (message.startsWith("Missing scope",
                                           Qt::CaseInsensitive))
                    {
                        // Handle this error specifically because its API error is especially unfriendly
                        failureCallback(Error::UserMissingScope, message);
                    }
                    else if (message.startsWith("the sender does not have a "
                                                "verified phone number",
                                                Qt::CaseInsensitive))
                    {
                        failureCallback(Error::NoVerifiedPhone, message);
                    }
                    else
                    {
                        failureCallback(Error::Forwarded, message);
                    }
                }
                break;

                case 403: {
                    if (message.startsWith("The recipient's settings prevent "
                                           "this sender from whispering them",
                                           Qt::CaseInsensitive))
                    {
                        failureCallback(Error::RecipientBlockedUser, message);
                    }
                    else
                    {
                        failureCallback(Error::UserNotAuthorized, message);
                    }
                }
                break;

                case 404: {
                    failureCallback(Error::Forwarded, message);
                }
                break;

                case 429: {
                    failureCallback(Error::Ratelimited, message);
                }
                break;

                default: {
                    qCDebug(chatterinoTwitch)
                        << "Unhandled error banning user:"
                        << result.formatError() << result.getData() << obj;
                    failureCallback(Error::Unknown, message);
                }
                break;
            }
        })
        .execute();
}

// https://dev.twitch.tv/docs/api/reference#get-chatters
void Helix::getChatters(
    QString broadcasterID, QString moderatorID, int maxChattersToFetch,
    ResultCallback<HelixChatters> successCallback,
    FailureCallback<HelixGetChattersError, QString> failureCallback)
{
    auto finalChatters = std::make_shared<HelixChatters>();

    // Initiate the recursive calls
    this->fetchChatters(
        broadcasterID, moderatorID, NUM_CHATTERS_TO_FETCH, "",
        [=, this](auto chatters) {
            this->onFetchChattersSuccess(
                finalChatters, broadcasterID, moderatorID, maxChattersToFetch,
                successCallback, failureCallback, chatters);
        },
        failureCallback);
}

// https://dev.twitch.tv/docs/api/reference#get-moderators
void Helix::getModerators(
    QString broadcasterID, int maxModeratorsToFetch,
    ResultCallback<std::vector<HelixModerator>> successCallback,
    FailureCallback<HelixGetModeratorsError, QString> failureCallback)
{
    auto finalModerators = std::make_shared<std::vector<HelixModerator>>();

    // Initiate the recursive calls
    this->fetchModerators(
        broadcasterID, NUM_MODERATORS_TO_FETCH_PER_REQUEST, "",
        [=, this](auto moderators) {
            this->onFetchModeratorsSuccess(
                finalModerators, broadcasterID, maxModeratorsToFetch,
                successCallback, failureCallback, moderators);
        },
        failureCallback);
}

// List the VIPs of a channel
// https://dev.twitch.tv/docs/api/reference#get-vips
void Helix::getChannelVIPs(
    QString broadcasterID,
    ResultCallback<std::vector<HelixVip>> successCallback,
    FailureCallback<HelixListVIPsError, QString> failureCallback)
{
    using Error = HelixListVIPsError;
    QUrlQuery urlQuery;

    urlQuery.addQueryItem("broadcaster_id", broadcasterID);

    // No point pagi/pajanating, Twitch's max VIP count doesn't go over 100
    // TODO(jammehcow): probably still implement pagination
    //   as the mod list can go over 100 (I assume, I see no limit)
    urlQuery.addQueryItem("first", "100");

    this->makeGet("channels/vips", urlQuery)
        .header("Content-Type", "application/json")
        .onSuccess([successCallback](auto result) {
            if (result.status() != 200)
            {
                qCWarning(chatterinoTwitch)
                    << "Success result for getting VIPs was"
                    << result.formatError() << "but we expected it to be 200";
            }

            auto response = result.parseJson();

            std::vector<HelixVip> channelVips;
            for (const auto &jsonStream : response.value("data").toArray())
            {
                channelVips.emplace_back(jsonStream.toObject());
            }

            successCallback(channelVips);
        })
        .onError([failureCallback](const auto &result) -> void {
            if (!result.status())
            {
                failureCallback(Error::Unknown, result.formatError());
                return;
            }

            auto obj = result.parseJson();
            auto message = obj.value("message").toString();

            switch (*result.status())
            {
                case 400: {
                    failureCallback(Error::Forwarded, message);
                }
                break;

                case 401: {
                    if (message.startsWith("Missing scope",
                                           Qt::CaseInsensitive))
                    {
                        failureCallback(Error::UserMissingScope, message);
                    }
                    else if (message.compare(
                                 "The ID in broadcaster_id must match the user "
                                 "ID found in the request's OAuth token.",
                                 Qt::CaseInsensitive) == 0)
                    {
                        // Must be the broadcaster.
                        failureCallback(Error::UserNotBroadcaster, message);
                    }
                    else
                    {
                        failureCallback(Error::Forwarded, message);
                    }
                }
                break;

                case 403: {
                    failureCallback(Error::UserNotAuthorized, message);
                }
                break;

                case 429: {
                    failureCallback(Error::Ratelimited, message);
                }
                break;

                default: {
                    qCDebug(chatterinoTwitch)
                        << "Unhandled error listing VIPs:"
                        << result.formatError() << result.getData() << obj;
                    failureCallback(Error::Unknown, message);
                }
                break;
            }
        })
        .execute();
}

void Helix::startCommercial(
    QString broadcasterID, int length,
    ResultCallback<HelixStartCommercialResponse> successCallback,
    FailureCallback<HelixStartCommercialError, QString> failureCallback)
{
    using Error = HelixStartCommercialError;

    QJsonObject payload;

    payload.insert("broadcaster_id", QJsonValue(broadcasterID));
    payload.insert("length", QJsonValue(length));

    this->makePost("channels/commercial", QUrlQuery())
        .json(payload)
        .onSuccess([successCallback, failureCallback](auto result) {
            auto obj = result.parseJson();
            if (obj.isEmpty())
            {
                failureCallback(
                    Error::Unknown,
                    "Twitch didn't send any information about this error.");
                return;
            }

            successCallback(HelixStartCommercialResponse(obj));
        })
        .onError([failureCallback](const auto &result) -> void {
            if (!result.status())
            {
                failureCallback(Error::Unknown, result.formatError());
                return;
            }

            auto obj = result.parseJson();
            auto message = obj.value("message").toString();

            switch (*result.status())
            {
                case 400: {
                    if (message.startsWith("Missing scope",
                                           Qt::CaseInsensitive))
                    {
                        failureCallback(Error::UserMissingScope, message);
                    }
                    else if (message.contains(
                                 "To start a commercial, the broadcaster must "
                                 "be streaming live.",
                                 Qt::CaseInsensitive))
                    {
                        failureCallback(Error::BroadcasterNotStreaming,
                                        message);
                    }
                    else if (message.startsWith("Missing required parameter",
                                                Qt::CaseInsensitive))
                    {
                        failureCallback(Error::MissingLengthParameter, message);
                    }
                    else
                    {
                        failureCallback(Error::Forwarded, message);
                    }
                }
                break;

                case 401: {
                    if (message.contains(
                            "The ID in broadcaster_id must match the user ID "
                            "found in the request's OAuth token.",
                            Qt::CaseInsensitive))
                    {
                        failureCallback(Error::TokenMustMatchBroadcaster,
                                        message);
                    }
                    else
                    {
                        failureCallback(Error::Forwarded, message);
                    }
                }
                break;

                case 429: {
                    // The cooldown period is implied to be included
                    // in the error's "retry_after" response field but isn't.
                    // If this becomes available we should append that to the error message.
                    failureCallback(Error::Ratelimited, message);
                }
                break;

                default: {
                    qCDebug(chatterinoTwitch)
                        << "Unhandled error starting commercial:"
                        << result.formatError() << result.getData() << obj;
                    failureCallback(Error::Unknown, message);
                }
                break;
            }
        })
        .execute();
}

// Twitch global badges
// https://dev.twitch.tv/docs/api/reference/#get-global-chat-badges
void Helix::getGlobalBadges(
    ResultCallback<HelixGlobalBadges> successCallback,
    FailureCallback<HelixGetGlobalBadgesError, QString> failureCallback)
{
    using Error = HelixGetGlobalBadgesError;

    this->makeGet("chat/badges/global", QUrlQuery())
        .onSuccess([successCallback](auto result) {
            if (result.status() != 200)
            {
                qCWarning(chatterinoTwitch)
                    << "Success result for getting global badges was "
                    << result.formatError() << "but we expected it to be 200";
            }

            auto response = result.parseJson();
            successCallback(HelixGlobalBadges(response));
        })
        .onError([failureCallback](const auto &result) -> void {
            if (!result.status())
            {
                failureCallback(Error::Unknown, result.formatError());
                return;
            }

            auto obj = result.parseJson();
            auto message = obj.value("message").toString();

            switch (*result.status())
            {
                case 401: {
                    failureCallback(Error::Forwarded, message);
                }
                break;

                default: {
                    qCWarning(chatterinoTwitch)
                        << "Helix global badges, unhandled error data:"
                        << result.formatError() << result.getData() << obj;
                    failureCallback(Error::Unknown, message);
                }
                break;
            }
        })
        .execute();
}

// Badges for the `broadcasterID` channel
// https://dev.twitch.tv/docs/api/reference/#get-channel-chat-badges
void Helix::getChannelBadges(
    QString broadcasterID, ResultCallback<HelixChannelBadges> successCallback,
    FailureCallback<HelixGetChannelBadgesError, QString> failureCallback)
{
    using Error = HelixGetChannelBadgesError;

    QUrlQuery urlQuery;
    urlQuery.addQueryItem("broadcaster_id", broadcasterID);

    this->makeGet("chat/badges", urlQuery)
        .onSuccess([successCallback](auto result) {
            if (result.status() != 200)
            {
                qCWarning(chatterinoTwitch)
                    << "Success result for getting badges was "
                    << result.formatError() << "but we expected it to be 200";
            }

            auto response = result.parseJson();
            successCallback(HelixChannelBadges(response));
        })
        .onError([failureCallback](const auto &result) -> void {
            if (!result.status())
            {
                failureCallback(Error::Unknown, result.formatError());
                return;
            }

            auto obj = result.parseJson();
            auto message = obj.value("message").toString();

            switch (*result.status())
            {
                case 400:
                case 401: {
                    failureCallback(Error::Forwarded, message);
                }
                break;

                default: {
                    qCWarning(chatterinoTwitch)
                        << "Helix channel badges, unhandled error data:"
                        << result.formatError() << result.getData() << obj;
                    failureCallback(Error::Unknown, message);
                }
                break;
            }
        })
        .execute();
}

// https://dev.twitch.tv/docs/api/reference/#update-shield-mode-status
void Helix::updateShieldMode(
    QString broadcasterID, QString moderatorID, bool isActive,
    ResultCallback<HelixShieldModeStatus> successCallback,
    FailureCallback<HelixUpdateShieldModeError, QString> failureCallback)
{
    using Error = HelixUpdateShieldModeError;

    QUrlQuery urlQuery;
    urlQuery.addQueryItem("broadcaster_id", broadcasterID);
    urlQuery.addQueryItem("moderator_id", moderatorID);

    QJsonObject payload;
    payload["is_active"] = isActive;

    this->makePut("moderation/shield_mode", urlQuery)
        .json(payload)
        .onSuccess([successCallback](auto result) {
            if (result.status() != 200)
            {
                qCWarning(chatterinoTwitch)
                    << "Success result for updating shield mode was "
                    << result.formatError() << "but we expected it to be 200";
            }

            const auto response = result.parseJson();
            successCallback(
                HelixShieldModeStatus(response["data"][0].toObject()));
        })
        .onError([failureCallback](const auto &result) -> void {
            if (!result.status())
            {
                failureCallback(Error::Unknown, result.formatError());
                return;
            }

            const auto obj = result.parseJson();
            auto message = obj["message"].toString();

            switch (*result.status())
            {
                case 400: {
                    if (message.startsWith("Missing scope",
                                           Qt::CaseInsensitive))
                    {
                        failureCallback(Error::UserMissingScope, message);
                    }
                }
                case 401: {
                    failureCallback(Error::Forwarded, message);
                }
                break;
                case 403: {
                    if (message.startsWith(
                            "Requester does not have permissions",
                            Qt::CaseInsensitive))
                    {
                        failureCallback(Error::MissingPermission, message);
                        break;
                    }
                }

                default: {
                    qCWarning(chatterinoTwitch)
                        << "Helix shield mode, unhandled error data:"
                        << result.formatError() << result.getData() << obj;
                    failureCallback(Error::Unknown, message);
                }
                break;
            }
        })
        .execute();
}

// https://dev.twitch.tv/docs/api/reference/#send-a-shoutout
void Helix::sendShoutout(
    QString fromBroadcasterID, QString toBroadcasterID, QString moderatorID,
    ResultCallback<> successCallback,
    FailureCallback<HelixSendShoutoutError, QString> failureCallback)
{
    using Error = HelixSendShoutoutError;

    QUrlQuery urlQuery;
    urlQuery.addQueryItem("from_broadcaster_id", fromBroadcasterID);
    urlQuery.addQueryItem("to_broadcaster_id", toBroadcasterID);
    urlQuery.addQueryItem("moderator_id", moderatorID);

    this->makePost("chat/shoutouts", urlQuery)
        .header("Content-Type", "application/json")
        .onSuccess([successCallback](NetworkResult result) {
            if (result.status() != 204)
            {
                qCWarning(chatterinoTwitch)
                    << "Success result for sending shoutout was "
                    << result.formatError() << "but we expected it to be 204";
            }

            successCallback();
        })
        .onError([failureCallback](const NetworkResult &result) -> void {
            if (!result.status())
            {
                failureCallback(Error::Unknown, result.formatError());
                return;
            }

            const auto obj = result.parseJson();
            auto message = obj["message"].toString();

            switch (*result.status())
            {
                case 400: {
                    if (message.startsWith("The broadcaster may not give "
                                           "themselves a Shoutout.",
                                           Qt::CaseInsensitive))
                    {
                        failureCallback(Error::UserIsBroadcaster, message);
                    }
                    else if (message.startsWith(
                                 "The broadcaster is not streaming live or "
                                 "does not have one or more viewers.",
                                 Qt::CaseInsensitive))
                    {
                        failureCallback(Error::BroadcasterNotLive, message);
                    }
                    else
                    {
                        failureCallback(Error::UserNotAuthorized, message);
                    }
                }
                break;

                case 401: {
                    if (message.startsWith("Missing scope",
                                           Qt::CaseInsensitive))
                    {
                        failureCallback(Error::UserMissingScope, message);
                    }
                    else
                    {
                        failureCallback(Error::UserNotAuthorized, message);
                    }
                }
                break;

                case 403: {
                    failureCallback(Error::UserNotAuthorized, message);
                }
                break;

                case 429: {
                    failureCallback(Error::Ratelimited, message);
                }
                break;

                case 500: {
                    if (message.isEmpty())
                    {
                        failureCallback(Error::Unknown,
                                        "Twitch internal server error");
                    }
                    else
                    {
                        failureCallback(Error::Unknown, message);
                    }
                }
                break;

                default: {
                    qCWarning(chatterinoTwitch)
                        << "Helix send shoutout, unhandled error data:"
                        << result.formatError() << result.getData() << obj;
                    failureCallback(Error::Unknown, message);
                }
            }
        })
        .execute();
}

NetworkRequest Helix::makeRequest(const QString &url, const QUrlQuery &urlQuery,
                                  NetworkRequestType type)
{
    assert(!url.startsWith("/"));

    if (this->clientId.isEmpty())
    {
        qCDebug(chatterinoTwitch)
            << "Helix::makeRequest called without a client ID set BabyRage";
        // return std::nullopt;
    }

    if (this->oauthToken.isEmpty())
    {
        qCDebug(chatterinoTwitch)
            << "Helix::makeRequest called without an oauth token set BabyRage";
        // return std::nullopt;
    }

    const QString baseUrl("https://api.twitch.tv/helix/");

    QUrl fullUrl(baseUrl + url);

    fullUrl.setQuery(urlQuery);

    return NetworkRequest(fullUrl, type)
        .timeout(5 * 1000)
        .header("Accept", "application/json")
        .header("Client-ID", this->clientId)
        .header("Authorization", "Bearer " + this->oauthToken);
}

NetworkRequest Helix::makeGet(const QString &url, const QUrlQuery &urlQuery)
{
    return this->makeRequest(url, urlQuery, NetworkRequestType::Get);
}

NetworkRequest Helix::makeDelete(const QString &url, const QUrlQuery &urlQuery)
{
    return this->makeRequest(url, urlQuery, NetworkRequestType::Delete);
}

NetworkRequest Helix::makePost(const QString &url, const QUrlQuery &urlQuery)
{
    return this->makeRequest(url, urlQuery, NetworkRequestType::Post);
}

NetworkRequest Helix::makePut(const QString &url, const QUrlQuery &urlQuery)
{
    return this->makeRequest(url, urlQuery, NetworkRequestType::Put);
}

NetworkRequest Helix::makePatch(const QString &url, const QUrlQuery &urlQuery)
{
    return this->makeRequest(url, urlQuery, NetworkRequestType::Patch);
}

void Helix::paginate(const QString &url, const QUrlQuery &baseQuery,
                     std::function<bool(const QJsonObject &)> onPage,
                     std::function<void(NetworkResult)> onError,
                     CancellationToken &&cancellationToken)
{
    auto onSuccess =
        std::make_shared<std::function<void(NetworkResult)>>(nullptr);
    // This is the actual callback passed to NetworkRequest.
    // It wraps the shared-ptr.
    auto onSuccessCb = [onSuccess](const auto &res) {
        return (*onSuccess)(res);
    };

    *onSuccess = [this, onPage = std::move(onPage), onError, onSuccessCb,
                  url{url}, baseQuery{baseQuery},
                  cancellationToken =
                      std::move(cancellationToken)](const NetworkResult &res) {
        if (cancellationToken.isCancelled())
        {
            return;
        }

        const auto json = res.parseJson();
        if (!onPage(json))
        {
            // The consumer doesn't want any more pages
            return;
        }

        auto cursor = json["pagination"_L1]["cursor"_L1].toString();
        if (cursor.isEmpty())
        {
            return;
        }

        auto query = baseQuery;
        query.removeAllQueryItems(u"after"_s);
        query.addQueryItem(u"after"_s, cursor);

        this->makeGet(url, query)
            .onSuccess(onSuccessCb)
            .onError(onError)
            .execute();
    };

    this->makeGet(url, baseQuery)
        .onSuccess(std::move(onSuccessCb))
        .onError(std::move(onError))
        .execute();
}

void Helix::update(QString clientId, QString oauthToken)
{
    this->clientId = std::move(clientId);
    this->oauthToken = std::move(oauthToken);
}

void Helix::initialize()
{
    assert(instance == nullptr);

    initializeHelix(new Helix());
}

void initializeHelix(IHelix *_instance)
{
    assert(_instance != nullptr);

    instance = _instance;
}

IHelix *getHelix()
{
    assert(instance != nullptr);

    return instance;
}

}  // namespace chatterino<|MERGE_RESOLUTION|>--- conflicted
+++ resolved
@@ -321,10 +321,6 @@
             }
 
             successCallback(games);
-<<<<<<< HEAD
-            return Success;
-=======
->>>>>>> 6d02bb73
         })
         .onError([failureCallback](auto /*result*/) {
             // TODO: make better xd
@@ -353,12 +349,10 @@
     this->makeGet("streams/tags", urlQuery)
         .payload(data.toJson())
         .header("Content-Type", "application/json")
-        .onSuccess([successCallback,
-                    failureCallback](NetworkResult result) -> Outcome {
+        .onSuccess([successCallback, failureCallback](NetworkResult result) {
             qCDebug(chatterinoCommon)
                 << "Update tags success: " << *result.status();
             successCallback();
-            return Success;
         })
         .onError([successCallback, failureCallback](NetworkResult result) {
             qCDebug(chatterinoCommon) << "Update tags fail: " << result.error();
@@ -374,15 +368,14 @@
     auto urlQuery = QUrlQuery();
     urlQuery.addQueryItem("broadcaster_id", broadcasterId);
     this->makeGet("streams/tags", urlQuery)
-        .onSuccess([successCallback,
-                    failureCallback](NetworkResult result) -> Outcome {
+        .onSuccess([successCallback, failureCallback](NetworkResult result) {
             auto root = result.parseJson();
             auto data = root.value("data");
 
             if (!data.isArray())
             {
                 failureCallback();
-                return Failure;
+                return;
             }
 
             std::vector<HelixTag> tags;
@@ -393,7 +386,6 @@
             }
 
             successCallback(tags);
-            return Success;
         })
         .onError([failureCallback](NetworkResult result) {
             qCDebug(chatterinoCommon)
@@ -415,15 +407,14 @@
     }
     urlQuery.addQueryItem("first", "100");
     this->makeGet("tags/streams", urlQuery)
-        .onSuccess([successCallback,
-                    failureCallback](NetworkResult result) -> Outcome {
+        .onSuccess([successCallback, failureCallback](NetworkResult result) {
             auto root = result.parseJson();
             auto data = root.value("data");
 
             if (!data.isArray())
             {
                 failureCallback();
-                return Failure;
+                return;
             }
 
             std::vector<HelixTag> tags;
@@ -436,7 +427,6 @@
             successCallback(
                 tags,
                 root.value("pagination").toObject().value("cursor").toString());
-            return Success;
         })
         .onError([failureCallback](NetworkResult result) {
             qCDebug(chatterinoCommon)
