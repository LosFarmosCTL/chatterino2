#include "providers/twitch/api/Helix.hpp"

#include "common/Outcome.hpp"
#include "common/QLogging.hpp"

namespace chatterino {

static Helix *instance = nullptr;

void Helix::fetchUsers(QStringList userIds, QStringList userLogins,
                       ResultCallback<std::vector<HelixUser>> successCallback,
                       HelixFailureCallback failureCallback)
{
    QUrlQuery urlQuery;

    for (const auto &id : userIds)
    {
        urlQuery.addQueryItem("id", id);
    }

    for (const auto &login : userLogins)
    {
        urlQuery.addQueryItem("login", login);
    }

    // TODO: set on success and on error
    this->makeRequest("users", urlQuery)
        .onSuccess([successCallback, failureCallback](auto result) -> Outcome {
            auto root = result.parseJson();
            auto data = root.value("data");

            if (!data.isArray())
            {
                failureCallback();
                return Failure;
            }

            std::vector<HelixUser> users;

            for (const auto &jsonUser : data.toArray())
            {
                users.emplace_back(jsonUser.toObject());
            }

            successCallback(users);

            return Success;
        })
        .onError([failureCallback](auto result) {
            // TODO: make better xd
            failureCallback();
        })
        .execute();
}

void Helix::getUserByName(QString userName,
                          ResultCallback<HelixUser> successCallback,
                          HelixFailureCallback failureCallback)
{
    QStringList userIds;
    QStringList userLogins{userName};

    this->fetchUsers(
        userIds, userLogins,
        [successCallback,
         failureCallback](const std::vector<HelixUser> &users) {
            if (users.empty())
            {
                failureCallback();
                return;
            }
            successCallback(users[0]);
        },
        failureCallback);
}

void Helix::getUserById(QString userId,
                        ResultCallback<HelixUser> successCallback,
                        HelixFailureCallback failureCallback)
{
    QStringList userIds{userId};
    QStringList userLogins;

    this->fetchUsers(
        userIds, userLogins,
        [successCallback, failureCallback](const auto &users) {
            if (users.empty())
            {
                failureCallback();
                return;
            }
            successCallback(users[0]);
        },
        failureCallback);
}

void Helix::fetchUsersFollows(
    QString fromId, QString toId,
    ResultCallback<HelixUsersFollowsResponse> successCallback,
    HelixFailureCallback failureCallback)
{
    assert(!fromId.isEmpty() || !toId.isEmpty());

    QUrlQuery urlQuery;

    if (!fromId.isEmpty())
    {
        urlQuery.addQueryItem("from_id", fromId);
    }

    if (!toId.isEmpty())
    {
        urlQuery.addQueryItem("to_id", toId);
    }

    // TODO: set on success and on error
    this->makeRequest("users/follows", urlQuery)
        .onSuccess([successCallback, failureCallback](auto result) -> Outcome {
            auto root = result.parseJson();
            if (root.empty())
            {
                failureCallback();
                return Failure;
            }
            successCallback(HelixUsersFollowsResponse(root));
            return Success;
        })
        .onError([failureCallback](auto result) {
            // TODO: make better xd
            failureCallback();
        })
        .execute();
}

void Helix::getUserFollowers(
    QString userId, ResultCallback<HelixUsersFollowsResponse> successCallback,
    HelixFailureCallback failureCallback)
{
    this->fetchUsersFollows("", userId, successCallback, failureCallback);
}

void Helix::getUserFollow(
    QString userId, QString targetId,
    ResultCallback<bool, HelixUsersFollowsRecord> successCallback,
    HelixFailureCallback failureCallback)
{
    this->fetchUsersFollows(
        userId, targetId,
        [successCallback](const auto &response) {
            if (response.data.empty())
            {
                successCallback(false, HelixUsersFollowsRecord());
                return;
            }

            successCallback(true, response.data[0]);
        },
        failureCallback);
}

void Helix::fetchStreams(
    QStringList userIds, QStringList userLogins,
    ResultCallback<std::vector<HelixStream>> successCallback,
    HelixFailureCallback failureCallback)
{
    QUrlQuery urlQuery;

    for (const auto &id : userIds)
    {
        urlQuery.addQueryItem("user_id", id);
    }

    for (const auto &login : userLogins)
    {
        urlQuery.addQueryItem("user_login", login);
    }

    // TODO: set on success and on error
    this->makeRequest("streams", urlQuery)
        .onSuccess([successCallback, failureCallback](auto result) -> Outcome {
            auto root = result.parseJson();
            auto data = root.value("data");

            if (!data.isArray())
            {
                failureCallback();
                return Failure;
            }

            std::vector<HelixStream> streams;

            for (const auto &jsonStream : data.toArray())
            {
                streams.emplace_back(jsonStream.toObject());
            }

            successCallback(streams);

            return Success;
        })
        .onError([failureCallback](auto result) {
            // TODO: make better xd
            failureCallback();
        })
        .execute();
}

void Helix::getStreamById(QString userId,
                          ResultCallback<bool, HelixStream> successCallback,
                          HelixFailureCallback failureCallback)
{
    QStringList userIds{userId};
    QStringList userLogins;

    this->fetchStreams(
        userIds, userLogins,
        [successCallback, failureCallback](const auto &streams) {
            if (streams.empty())
            {
                successCallback(false, HelixStream());
                return;
            }
            successCallback(true, streams[0]);
        },
        failureCallback);
}

void Helix::getStreamByName(QString userName,
                            ResultCallback<bool, HelixStream> successCallback,
                            HelixFailureCallback failureCallback)
{
    QStringList userIds;
    QStringList userLogins{userName};

    this->fetchStreams(
        userIds, userLogins,
        [successCallback, failureCallback](const auto &streams) {
            if (streams.empty())
            {
                successCallback(false, HelixStream());
                return;
            }
            successCallback(true, streams[0]);
        },
        failureCallback);
}

///

void Helix::fetchGames(QStringList gameIds, QStringList gameNames,
                       ResultCallback<std::vector<HelixGame>> successCallback,
                       HelixFailureCallback failureCallback)
{
    assert((gameIds.length() + gameNames.length()) > 0);

    QUrlQuery urlQuery;

    for (const auto &id : gameIds)
    {
        urlQuery.addQueryItem("id", id);
    }

    for (const auto &login : gameNames)
    {
        urlQuery.addQueryItem("name", login);
    }

    // TODO: set on success and on error
    this->makeRequest("games", urlQuery)
        .onSuccess([successCallback, failureCallback](auto result) -> Outcome {
            auto root = result.parseJson();
            auto data = root.value("data");

            if (!data.isArray())
            {
                failureCallback();
                return Failure;
            }

            std::vector<HelixGame> games;

            for (const auto &jsonStream : data.toArray())
            {
                games.emplace_back(jsonStream.toObject());
            }

            successCallback(games);

            return Success;
        })
        .onError([failureCallback](auto result) {
            // TODO: make better xd
            failureCallback();
        })
        .execute();
}

void Helix::searchGames(QString query,
                        ResultCallback<std::vector<HelixGame>> successCallback,
                        HelixFailureCallback failureCallback)
{
    auto urlQuery = QUrlQuery();
    urlQuery.addQueryItem("query", query);
    this->makeRequest("search/categories", urlQuery)
        .onSuccess([successCallback,
                    failureCallback](NetworkResult result) -> Outcome {
            auto root = result.parseJson();
            auto data = root.value("data");

            if (!data.isArray())
            {
                failureCallback();
                return Failure;
            }

            std::vector<HelixGame> games;

            for (const auto &jsonStream : data.toArray())
            {
                games.emplace_back(jsonStream.toObject());
            }

            successCallback(games);
            return Success;
        })
        .onError([failureCallback](NetworkResult result) {
            qCDebug(chatterinoCommon) << "Something failed 4HEad";
            failureCallback();
        })
        .execute();
}

void Helix::updateStreamTags(QString broadcasterId, QStringList tags,
                             std::function<void()> successCallback,
                             HelixFailureCallback failureCallback)
{
    auto data = QJsonDocument();
    auto obj = QJsonObject();
    auto list = QJsonArray();
    for (QString tagId : tags)
    {
        list.append(tagId);
    }
    obj.insert("tag_ids", list);
    data.setObject(obj);
    qCDebug(chatterinoCommon) << data.toJson();

    auto urlQuery = QUrlQuery();
    urlQuery.addQueryItem("broadcaster_id", broadcasterId);
    this->makeRequest("streams/tags", urlQuery)
        .type(NetworkRequestType::Put)
        .payload(data.toJson())
        .header("Content-Type", "application/json")
        .onSuccess([successCallback,
                    failureCallback](NetworkResult result) -> Outcome {
            qCDebug(chatterinoCommon)
                << "Update tags success: " << result.status();
            successCallback();
            return Success;
        })
        .onError([successCallback, failureCallback](NetworkResult result) {
            qCDebug(chatterinoCommon)
                << "Update tags fail: " << result.status();
            failureCallback();
        })
        .execute();
}

void Helix::getStreamTags(QString broadcasterId,
                          ResultCallback<std::vector<HelixTag>> successCallback,
                          HelixFailureCallback failureCallback)
{
    auto urlQuery = QUrlQuery();
    urlQuery.addQueryItem("broadcaster_id", broadcasterId);
    this->makeRequest("streams/tags", urlQuery)
        .onSuccess([successCallback,
                    failureCallback](NetworkResult result) -> Outcome {
            auto root = result.parseJson();
            auto data = root.value("data");

            if (!data.isArray())
            {
                failureCallback();
                return Failure;
            }

            std::vector<HelixTag> tags;

            for (const auto &jsonTag : data.toArray())
            {
                tags.emplace_back(jsonTag.toObject());
            }

            successCallback(tags);
            return Success;
        })
        .onError([failureCallback](NetworkResult result) {
            qCDebug(chatterinoCommon) << result.status() << result.getData();
            failureCallback();
        })
        .execute();
}

void Helix::fetchStreamTags(
    QString after,
    ResultCallback<std::vector<HelixTag>, QString> successCallback,
    HelixFailureCallback failureCallback)
{
    auto urlQuery = QUrlQuery();
    if (!after.isNull() && !after.isEmpty())
    {
        urlQuery.addQueryItem("after", after);
    }
    urlQuery.addQueryItem("first", "100");
    this->makeRequest("tags/streams", urlQuery)
        .onSuccess([successCallback,
                    failureCallback](NetworkResult result) -> Outcome {
            auto root = result.parseJson();
            auto data = root.value("data");

            if (!data.isArray())
            {
                failureCallback();
                return Failure;
            }

            std::vector<HelixTag> tags;

            for (const auto &jsonTag : data.toArray())
            {
                tags.emplace_back(jsonTag.toObject());
            }

            successCallback(
                tags,
                root.value("pagination").toObject().value("cursor").toString());
            return Success;
        })
        .onError([failureCallback](NetworkResult result) {
            qCDebug(chatterinoCommon) << "status: " << result.status()
                                      << "data: " << result.getData();
            failureCallback();
        })
        .execute();
}

void Helix::getGameById(QString gameId,
                        ResultCallback<HelixGame> successCallback,
                        HelixFailureCallback failureCallback)
{
    QStringList gameIds{gameId};
    QStringList gameNames;

    this->fetchGames(
        gameIds, gameNames,
        [successCallback, failureCallback](const auto &games) {
            if (games.empty())
            {
                failureCallback();
                return;
            }
            successCallback(games[0]);
        },
        failureCallback);
}

void Helix::followUser(QString userId, QString targetId,
                       std::function<void()> successCallback,
                       HelixFailureCallback failureCallback)
{
    QUrlQuery urlQuery;

    urlQuery.addQueryItem("from_id", userId);
    urlQuery.addQueryItem("to_id", targetId);

    this->makeRequest("users/follows", urlQuery)
        .type(NetworkRequestType::Post)
        .onSuccess([successCallback](auto result) -> Outcome {
            successCallback();
            return Success;
        })
        .onError([failureCallback](auto result) {
            // TODO: make better xd
            failureCallback();
        })
        .execute();
}

void Helix::unfollowUser(QString userId, QString targetId,
                         std::function<void()> successCallback,
                         HelixFailureCallback failureCallback)
{
    QUrlQuery urlQuery;

    urlQuery.addQueryItem("from_id", userId);
    urlQuery.addQueryItem("to_id", targetId);

    this->makeRequest("users/follows", urlQuery)
        .type(NetworkRequestType::Delete)
        .onSuccess([successCallback](auto result) -> Outcome {
            successCallback();
            return Success;
        })
        .onError([failureCallback](auto result) {
            // TODO: make better xd
            failureCallback();
        })
        .execute();
}

<<<<<<< HEAD
void Helix::updateChannel(QString broadcasterId, QString gameId,
                          QString language, QString title,
                          std::function<void(NetworkResult)> successCallback,
                          HelixFailureCallback failureCallback)
{
    QUrlQuery urlQuery;
    auto data = QJsonDocument();
    auto obj = QJsonObject();
    if (!gameId.isEmpty())
    {
        obj.insert("game_id", gameId);
    }
    if (!language.isEmpty())
    {
        obj.insert("broadcaster_language", language);
    }
    if (!title.isEmpty())
    {
        obj.insert("title", title);
    }

    if (title.isEmpty() && gameId.isEmpty() && language.isEmpty())
    {
        qCDebug(chatterinoCommon) << "Tried to update channel with no changes!";
        return;
    }

    data.setObject(obj);
    urlQuery.addQueryItem("broadcaster_id", broadcasterId);
    this->makeRequest("channels", urlQuery)
        .type(NetworkRequestType::Patch)
        .header("Content-Type", "application/json")
        .payload(data.toJson())
        .onSuccess([successCallback, failureCallback](auto result) -> Outcome {
            successCallback(result);
            return Success;
        })
        .onError([failureCallback](NetworkResult result) {
            failureCallback();
        })
        .execute();
}
=======
void Helix::createClip(QString channelId,
                       ResultCallback<HelixClip> successCallback,
                       std::function<void(HelixClipError)> failureCallback,
                       std::function<void()> finallyCallback)
{
    QUrlQuery urlQuery;
    urlQuery.addQueryItem("broadcaster_id", channelId);

    this->makeRequest("clips", urlQuery)
        .type(NetworkRequestType::Post)
        .header("Content-Type", "application/json")
        .onSuccess([successCallback, failureCallback](auto result) -> Outcome {
            auto root = result.parseJson();
            auto data = root.value("data");

            if (!data.isArray())
            {
                failureCallback(HelixClipError::Unknown);
                return Failure;
            }

            HelixClip clip(data.toArray()[0].toObject());

            successCallback(clip);
            return Success;
        })
        .onError([failureCallback](NetworkResult result) {
            switch (result.status())
            {
                case 503: {
                    // Channel has disabled clip-creation, or channel has made cliops only creatable by followers and the user is not a follower (or subscriber)
                    failureCallback(HelixClipError::ClipsDisabled);
                }
                break;

                case 401: {
                    // User does not have the required scope to be able to create clips, user must reauthenticate
                    failureCallback(HelixClipError::UserNotAuthenticated);
                }
                break;

                default: {
                    qCDebug(chatterinoTwitch)
                        << "Failed to create a clip: " << result.status()
                        << result.getData();
                    failureCallback(HelixClipError::Unknown);
                }
                break;
            }
        })
        .finally(finallyCallback)
        .execute();
}

>>>>>>> cfcac99a
NetworkRequest Helix::makeRequest(QString url, QUrlQuery urlQuery)
{
    assert(!url.startsWith("/"));

    if (this->clientId.isEmpty())
    {
        qCDebug(chatterinoTwitch)
            << "Helix::makeRequest called without a client ID set BabyRage";
        // return boost::none;
    }

    if (this->oauthToken.isEmpty())
    {
        qCDebug(chatterinoTwitch)
            << "Helix::makeRequest called without an oauth token set BabyRage";
        // return boost::none;
    }

    const QString baseUrl("https://api.twitch.tv/helix/");

    QUrl fullUrl(baseUrl + url);

    fullUrl.setQuery(urlQuery);

    return NetworkRequest(fullUrl)
        .timeout(5 * 1000)
        .header("Accept", "application/json")
        .header("Client-ID", this->clientId)
        .header("Authorization", "Bearer " + this->oauthToken);
}

void Helix::update(QString clientId, QString oauthToken)
{
    this->clientId = clientId;
    this->oauthToken = oauthToken;
}

void Helix::initialize()
{
    assert(instance == nullptr);

    instance = new Helix();
}

Helix *getHelix()
{
    assert(instance != nullptr);

    return instance;
}

}  // namespace chatterino<|MERGE_RESOLUTION|>--- conflicted
+++ resolved
@@ -508,7 +508,6 @@
         .execute();
 }
 
-<<<<<<< HEAD
 void Helix::updateChannel(QString broadcasterId, QString gameId,
                           QString language, QString title,
                           std::function<void(NetworkResult)> successCallback,
@@ -551,7 +550,7 @@
         })
         .execute();
 }
-=======
+
 void Helix::createClip(QString channelId,
                        ResultCallback<HelixClip> successCallback,
                        std::function<void(HelixClipError)> failureCallback,
@@ -606,7 +605,6 @@
         .execute();
 }
 
->>>>>>> cfcac99a
 NetworkRequest Helix::makeRequest(QString url, QUrlQuery urlQuery)
 {
     assert(!url.startsWith("/"));
