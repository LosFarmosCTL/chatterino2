#include "providers/twitch/api/Helix.hpp"

#include "common/Outcome.hpp"
#include "common/QLogging.hpp"

namespace chatterino {

static Helix *instance = nullptr;

void Helix::fetchUsers(QStringList userIds, QStringList userLogins,
                       ResultCallback<std::vector<HelixUser>> successCallback,
                       HelixFailureCallback failureCallback)
{
    QUrlQuery urlQuery;

    for (const auto &id : userIds)
    {
        urlQuery.addQueryItem("id", id);
    }

    for (const auto &login : userLogins)
    {
        urlQuery.addQueryItem("login", login);
    }

    // TODO: set on success and on error
    this->makeRequest("users", urlQuery)
        .onSuccess([successCallback, failureCallback](auto result) -> Outcome {
            auto root = result.parseJson();
            auto data = root.value("data");

            if (!data.isArray())
            {
                failureCallback();
                return Failure;
            }

            std::vector<HelixUser> users;

            for (const auto &jsonUser : data.toArray())
            {
                users.emplace_back(jsonUser.toObject());
            }

            successCallback(users);

            return Success;
        })
        .onError([failureCallback](auto /*result*/) {
            // TODO: make better xd
            failureCallback();
        })
        .execute();
}

void Helix::getUserByName(QString userName,
                          ResultCallback<HelixUser> successCallback,
                          HelixFailureCallback failureCallback)
{
    QStringList userIds;
    QStringList userLogins{std::move(userName)};

    this->fetchUsers(
        userIds, userLogins,
        [successCallback,
         failureCallback](const std::vector<HelixUser> &users) {
            if (users.empty())
            {
                failureCallback();
                return;
            }
            successCallback(users[0]);
        },
        failureCallback);
}

void Helix::getUserById(QString userId,
                        ResultCallback<HelixUser> successCallback,
                        HelixFailureCallback failureCallback)
{
    QStringList userIds{std::move(userId)};
    QStringList userLogins;

    this->fetchUsers(
        userIds, userLogins,
        [successCallback, failureCallback](const auto &users) {
            if (users.empty())
            {
                failureCallback();
                return;
            }
            successCallback(users[0]);
        },
        failureCallback);
}

void Helix::fetchUsersFollows(
    QString fromId, QString toId,
    ResultCallback<HelixUsersFollowsResponse> successCallback,
    HelixFailureCallback failureCallback)
{
    assert(!fromId.isEmpty() || !toId.isEmpty());

    QUrlQuery urlQuery;

    if (!fromId.isEmpty())
    {
        urlQuery.addQueryItem("from_id", fromId);
    }

    if (!toId.isEmpty())
    {
        urlQuery.addQueryItem("to_id", toId);
    }

    // TODO: set on success and on error
    this->makeRequest("users/follows", urlQuery)
        .onSuccess([successCallback, failureCallback](auto result) -> Outcome {
            auto root = result.parseJson();
            if (root.empty())
            {
                failureCallback();
                return Failure;
            }
            successCallback(HelixUsersFollowsResponse(root));
            return Success;
        })
        .onError([failureCallback](auto /*result*/) {
            // TODO: make better xd
            failureCallback();
        })
        .execute();
}

void Helix::getUserFollowers(
    QString userId, ResultCallback<HelixUsersFollowsResponse> successCallback,
    HelixFailureCallback failureCallback)
{
    this->fetchUsersFollows("", std::move(userId), std::move(successCallback),
                            std::move(failureCallback));
}

void Helix::getUserFollow(
    QString userId, QString targetId,
    ResultCallback<bool, HelixUsersFollowsRecord> successCallback,
    HelixFailureCallback failureCallback)
{
    this->fetchUsersFollows(
        std::move(userId), std::move(targetId),
        [successCallback](const auto &response) {
            if (response.data.empty())
            {
                successCallback(false, HelixUsersFollowsRecord());
                return;
            }

            successCallback(true, response.data[0]);
        },
        std::move(failureCallback));
}

void Helix::fetchStreams(
    QStringList userIds, QStringList userLogins,
    ResultCallback<std::vector<HelixStream>> successCallback,
    HelixFailureCallback failureCallback)
{
    QUrlQuery urlQuery;

    for (const auto &id : userIds)
    {
        urlQuery.addQueryItem("user_id", id);
    }

    for (const auto &login : userLogins)
    {
        urlQuery.addQueryItem("user_login", login);
    }

    // TODO: set on success and on error
    this->makeRequest("streams", urlQuery)
        .onSuccess([successCallback, failureCallback](auto result) -> Outcome {
            auto root = result.parseJson();
            auto data = root.value("data");

            if (!data.isArray())
            {
                failureCallback();
                return Failure;
            }

            std::vector<HelixStream> streams;

            for (const auto &jsonStream : data.toArray())
            {
                streams.emplace_back(jsonStream.toObject());
            }

            successCallback(streams);

            return Success;
        })
        .onError([failureCallback](auto /*result*/) {
            // TODO: make better xd
            failureCallback();
        })
        .execute();
}

void Helix::getStreamById(QString userId,
                          ResultCallback<bool, HelixStream> successCallback,
                          HelixFailureCallback failureCallback)
{
    QStringList userIds{std::move(userId)};
    QStringList userLogins;

    this->fetchStreams(
        userIds, userLogins,
        [successCallback, failureCallback](const auto &streams) {
            if (streams.empty())
            {
                successCallback(false, HelixStream());
                return;
            }
            successCallback(true, streams[0]);
        },
        failureCallback);
}

void Helix::getStreamByName(QString userName,
                            ResultCallback<bool, HelixStream> successCallback,
                            HelixFailureCallback failureCallback)
{
    QStringList userIds;
    QStringList userLogins{std::move(userName)};

    this->fetchStreams(
        userIds, userLogins,
        [successCallback, failureCallback](const auto &streams) {
            if (streams.empty())
            {
                successCallback(false, HelixStream());
                return;
            }
            successCallback(true, streams[0]);
        },
        failureCallback);
}

///

void Helix::fetchGames(QStringList gameIds, QStringList gameNames,
                       ResultCallback<std::vector<HelixGame>> successCallback,
                       HelixFailureCallback failureCallback)
{
    assert((gameIds.length() + gameNames.length()) > 0);

    QUrlQuery urlQuery;

    for (const auto &id : gameIds)
    {
        urlQuery.addQueryItem("id", id);
    }

    for (const auto &login : gameNames)
    {
        urlQuery.addQueryItem("name", login);
    }

    // TODO: set on success and on error
    this->makeRequest("games", urlQuery)
        .onSuccess([successCallback, failureCallback](auto result) -> Outcome {
            auto root = result.parseJson();
            auto data = root.value("data");

            if (!data.isArray())
            {
                failureCallback();
                return Failure;
            }

            std::vector<HelixGame> games;

            for (const auto &jsonStream : data.toArray())
            {
                games.emplace_back(jsonStream.toObject());
            }

            successCallback(games);

            return Success;
        })
        .onError([failureCallback](auto /*result*/) {
            // TODO: make better xd
            failureCallback();
        })
        .execute();
}

<<<<<<< HEAD
void Helix::searchGames(QString query,
                        ResultCallback<std::vector<HelixGame>> successCallback,
                        HelixFailureCallback failureCallback)
{
    auto urlQuery = QUrlQuery();
    urlQuery.addQueryItem("query", query);
    this->makeRequest("search/categories", urlQuery)
        .onSuccess([successCallback,
                    failureCallback](NetworkResult result) -> Outcome {
=======
void Helix::searchGames(QString gameName,
                        ResultCallback<std::vector<HelixGame>> successCallback,
                        HelixFailureCallback failureCallback)
{
    QUrlQuery urlQuery;
    urlQuery.addQueryItem("query", gameName);

    this->makeRequest("search/categories", urlQuery)
        .onSuccess([successCallback, failureCallback](auto result) -> Outcome {
>>>>>>> c9f62fed
            auto root = result.parseJson();
            auto data = root.value("data");

            if (!data.isArray())
            {
                failureCallback();
                return Failure;
            }

            std::vector<HelixGame> games;

            for (const auto &jsonStream : data.toArray())
            {
                games.emplace_back(jsonStream.toObject());
            }

            successCallback(games);
<<<<<<< HEAD
            return Success;
        })
        .onError([failureCallback](NetworkResult result) {
            qCDebug(chatterinoCommon) << "Something failed 4HEad";
            failureCallback();
        })
        .execute();
}

void Helix::updateStreamTags(QString broadcasterId, QStringList tags,
                             std::function<void()> successCallback,
                             HelixFailureCallback failureCallback)
{
    auto data = QJsonDocument();
    auto obj = QJsonObject();
    auto list = QJsonArray();
    for (QString tagId : tags)
    {
        list.append(tagId);
    }
    obj.insert("tag_ids", list);
    data.setObject(obj);
    qCDebug(chatterinoCommon) << data.toJson();

    auto urlQuery = QUrlQuery();
    urlQuery.addQueryItem("broadcaster_id", broadcasterId);
    this->makeRequest("streams/tags", urlQuery)
        .type(NetworkRequestType::Put)
        .payload(data.toJson())
        .header("Content-Type", "application/json")
        .onSuccess([successCallback,
                    failureCallback](NetworkResult result) -> Outcome {
            qCDebug(chatterinoCommon)
                << "Update tags success: " << result.status();
            successCallback();
            return Success;
        })
        .onError([successCallback, failureCallback](NetworkResult result) {
            qCDebug(chatterinoCommon)
                << "Update tags fail: " << result.status();
            failureCallback();
        })
        .execute();
}

void Helix::getStreamTags(QString broadcasterId,
                          ResultCallback<std::vector<HelixTag>> successCallback,
                          HelixFailureCallback failureCallback)
{
    auto urlQuery = QUrlQuery();
    urlQuery.addQueryItem("broadcaster_id", broadcasterId);
    this->makeRequest("streams/tags", urlQuery)
        .onSuccess([successCallback,
                    failureCallback](NetworkResult result) -> Outcome {
            auto root = result.parseJson();
            auto data = root.value("data");

            if (!data.isArray())
            {
                failureCallback();
                return Failure;
            }

            std::vector<HelixTag> tags;

            for (const auto &jsonTag : data.toArray())
            {
                tags.emplace_back(jsonTag.toObject());
            }

            successCallback(tags);
            return Success;
        })
        .onError([failureCallback](NetworkResult result) {
            qCDebug(chatterinoCommon) << result.status() << result.getData();
            failureCallback();
        })
        .execute();
}

void Helix::fetchStreamTags(
    QString after,
    ResultCallback<std::vector<HelixTag>, QString> successCallback,
    HelixFailureCallback failureCallback)
{
    auto urlQuery = QUrlQuery();
    if (!after.isNull() && !after.isEmpty())
    {
        urlQuery.addQueryItem("after", after);
    }
    urlQuery.addQueryItem("first", "100");
    this->makeRequest("tags/streams", urlQuery)
        .onSuccess([successCallback,
                    failureCallback](NetworkResult result) -> Outcome {
            auto root = result.parseJson();
            auto data = root.value("data");

            if (!data.isArray())
            {
                failureCallback();
                return Failure;
            }

            std::vector<HelixTag> tags;

            for (const auto &jsonTag : data.toArray())
            {
                tags.emplace_back(jsonTag.toObject());
            }

            successCallback(
                tags,
                root.value("pagination").toObject().value("cursor").toString());
            return Success;
        })
        .onError([failureCallback](NetworkResult result) {
            qCDebug(chatterinoCommon) << "status: " << result.status()
                                      << "data: " << result.getData();
=======

            return Success;
        })
        .onError([failureCallback](auto /*result*/) {
            // TODO: make better xd
>>>>>>> c9f62fed
            failureCallback();
        })
        .execute();
}

void Helix::getGameById(QString gameId,
                        ResultCallback<HelixGame> successCallback,
                        HelixFailureCallback failureCallback)
{
    QStringList gameIds{std::move(gameId)};
    QStringList gameNames;

    this->fetchGames(
        gameIds, gameNames,
        [successCallback, failureCallback](const auto &games) {
            if (games.empty())
            {
                failureCallback();
                return;
            }
            successCallback(games[0]);
        },
        failureCallback);
}

void Helix::followUser(QString userId, QString targetId,
                       std::function<void()> successCallback,
                       HelixFailureCallback failureCallback)
{
    QUrlQuery urlQuery;

    urlQuery.addQueryItem("from_id", userId);
    urlQuery.addQueryItem("to_id", targetId);

    this->makeRequest("users/follows", urlQuery)
        .type(NetworkRequestType::Post)
        .onSuccess([successCallback](auto /*result*/) -> Outcome {
            successCallback();
            return Success;
        })
        .onError([failureCallback](auto /*result*/) {
            // TODO: make better xd
            failureCallback();
        })
        .execute();
}

void Helix::unfollowUser(QString userId, QString targetId,
                         std::function<void()> successCallback,
                         HelixFailureCallback failureCallback)
{
    QUrlQuery urlQuery;

    urlQuery.addQueryItem("from_id", userId);
    urlQuery.addQueryItem("to_id", targetId);

    this->makeRequest("users/follows", urlQuery)
        .type(NetworkRequestType::Delete)
        .onSuccess([successCallback](auto /*result*/) -> Outcome {
            successCallback();
            return Success;
        })
        .onError([failureCallback](auto /*result*/) {
            // TODO: make better xd
            failureCallback();
        })
        .execute();
}

void Helix::createClip(QString channelId,
                       ResultCallback<HelixClip> successCallback,
                       std::function<void(HelixClipError)> failureCallback,
                       std::function<void()> finallyCallback)
{
    QUrlQuery urlQuery;
    urlQuery.addQueryItem("broadcaster_id", channelId);

    this->makeRequest("clips", urlQuery)
        .type(NetworkRequestType::Post)
        .header("Content-Type", "application/json")
        .onSuccess([successCallback, failureCallback](auto result) -> Outcome {
            auto root = result.parseJson();
            auto data = root.value("data");

            if (!data.isArray())
            {
                failureCallback(HelixClipError::Unknown);
                return Failure;
            }

            HelixClip clip(data.toArray()[0].toObject());

            successCallback(clip);
            return Success;
        })
        .onError([failureCallback](auto result) {
            switch (result.status())
            {
                case 503: {
                    // Channel has disabled clip-creation, or channel has made cliops only creatable by followers and the user is not a follower (or subscriber)
                    failureCallback(HelixClipError::ClipsDisabled);
                }
                break;

                case 401: {
                    // User does not have the required scope to be able to create clips, user must reauthenticate
                    failureCallback(HelixClipError::UserNotAuthenticated);
                }
                break;

                default: {
                    qCDebug(chatterinoTwitch)
                        << "Failed to create a clip: " << result.status()
                        << result.getData();
                    failureCallback(HelixClipError::Unknown);
                }
                break;
            }
        })
        .finally(std::move(finallyCallback))
        .execute();
}

void Helix::getChannel(QString broadcasterId,
                       ResultCallback<HelixChannel> successCallback,
                       HelixFailureCallback failureCallback)
{
    QUrlQuery urlQuery;
    urlQuery.addQueryItem("broadcaster_id", broadcasterId);

    this->makeRequest("channels", urlQuery)
        .onSuccess([successCallback, failureCallback](auto result) -> Outcome {
            auto root = result.parseJson();
            auto data = root.value("data");

            if (!data.isArray())
            {
                failureCallback();
                return Failure;
            }

            HelixChannel channel(data.toArray()[0].toObject());

            successCallback(channel);
            return Success;
        })
        .onError([failureCallback](auto /*result*/) {
            failureCallback();
        })
        .execute();
}

void Helix::createStreamMarker(
    QString broadcasterId, QString description,
    ResultCallback<HelixStreamMarker> successCallback,
    std::function<void(HelixStreamMarkerError)> failureCallback)
{
    QJsonObject payload;

    if (!description.isEmpty())
    {
        payload.insert("description", QJsonValue(description));
    }
    payload.insert("user_id", QJsonValue(broadcasterId));

    this->makeRequest("streams/markers", QUrlQuery())
        .type(NetworkRequestType::Post)
        .header("Content-Type", "application/json")
        .payload(QJsonDocument(payload).toJson(QJsonDocument::Compact))
        .onSuccess([successCallback, failureCallback](auto result) -> Outcome {
            auto root = result.parseJson();
            auto data = root.value("data");

            if (!data.isArray())
            {
                failureCallback(HelixStreamMarkerError::Unknown);
                return Failure;
            }

            HelixStreamMarker streamMarker(data.toArray()[0].toObject());

            successCallback(streamMarker);
            return Success;
        })
        .onError([failureCallback](NetworkResult result) {
            switch (result.status())
            {
                case 403: {
                    // User isn't a Channel Editor, so he can't create markers
                    failureCallback(HelixStreamMarkerError::UserNotAuthorized);
                }
                break;

                case 401: {
                    // User does not have the required scope to be able to create stream markers, user must reauthenticate
                    failureCallback(
                        HelixStreamMarkerError::UserNotAuthenticated);
                }
                break;

                default: {
                    qCDebug(chatterinoTwitch)
                        << "Failed to create a stream marker: "
                        << result.status() << result.getData();
                    failureCallback(HelixStreamMarkerError::Unknown);
                }
                break;
            }
        })
        .execute();
};

void Helix::loadBlocks(QString userId,
                       ResultCallback<std::vector<HelixBlock>> successCallback,
                       HelixFailureCallback failureCallback)
{
    QUrlQuery urlQuery;
    urlQuery.addQueryItem("broadcaster_id", userId);

    this->makeRequest("users/blocks", urlQuery)
        .onSuccess([successCallback, failureCallback](auto result) -> Outcome {
            auto root = result.parseJson();
            auto data = root.value("data");

            if (!data.isArray())
            {
                failureCallback();
                return Failure;
            }

            std::vector<HelixBlock> ignores;

            for (const auto &jsonStream : data.toArray())
            {
                ignores.emplace_back(jsonStream.toObject());
            }

            successCallback(ignores);

            return Success;
        })
        .onError([failureCallback](auto /*result*/) {
            // TODO: make better xd
            failureCallback();
        })
        .execute();
}

void Helix::blockUser(QString targetUserId,
                      std::function<void()> successCallback,
                      HelixFailureCallback failureCallback)
{
    QUrlQuery urlQuery;
    urlQuery.addQueryItem("target_user_id", targetUserId);

    this->makeRequest("users/blocks", urlQuery)
        .type(NetworkRequestType::Put)
        .onSuccess([successCallback](auto /*result*/) -> Outcome {
            successCallback();
            return Success;
        })
        .onError([failureCallback](auto /*result*/) {
            // TODO: make better xd
            failureCallback();
        })
        .execute();
}

void Helix::unblockUser(QString targetUserId,
                        std::function<void()> successCallback,
                        HelixFailureCallback failureCallback)
{
    QUrlQuery urlQuery;
    urlQuery.addQueryItem("target_user_id", targetUserId);

    this->makeRequest("users/blocks", urlQuery)
        .type(NetworkRequestType::Delete)
        .onSuccess([successCallback](auto /*result*/) -> Outcome {
            successCallback();
            return Success;
        })
        .onError([failureCallback](auto /*result*/) {
            // TODO: make better xd
            failureCallback();
        })
        .execute();
}

void Helix::updateChannel(QString broadcasterId, QString gameId,
                          QString language, QString title,
                          std::function<void(NetworkResult)> successCallback,
                          HelixFailureCallback failureCallback)
{
    QUrlQuery urlQuery;
    auto data = QJsonDocument();
    auto obj = QJsonObject();
    if (!gameId.isEmpty())
    {
        obj.insert("game_id", gameId);
    }
    if (!language.isEmpty())
    {
        obj.insert("broadcaster_language", language);
    }
    if (!title.isEmpty())
    {
        obj.insert("title", title);
    }

    if (title.isEmpty() && gameId.isEmpty() && language.isEmpty())
    {
        qCDebug(chatterinoCommon) << "Tried to update channel with no changes!";
        return;
    }

    data.setObject(obj);
    urlQuery.addQueryItem("broadcaster_id", broadcasterId);
    this->makeRequest("channels", urlQuery)
        .type(NetworkRequestType::Patch)
        .header("Content-Type", "application/json")
        .payload(data.toJson())
        .onSuccess([successCallback, failureCallback](auto result) -> Outcome {
            successCallback(result);
            return Success;
        })
        .onError([failureCallback](NetworkResult result) {
            failureCallback();
        })
        .execute();
}
NetworkRequest Helix::makeRequest(QString url, QUrlQuery urlQuery)
{
    assert(!url.startsWith("/"));

    if (this->clientId.isEmpty())
    {
        qCDebug(chatterinoTwitch)
            << "Helix::makeRequest called without a client ID set BabyRage";
        // return boost::none;
    }

    if (this->oauthToken.isEmpty())
    {
        qCDebug(chatterinoTwitch)
            << "Helix::makeRequest called without an oauth token set BabyRage";
        // return boost::none;
    }

    const QString baseUrl("https://api.twitch.tv/helix/");

    QUrl fullUrl(baseUrl + url);

    fullUrl.setQuery(urlQuery);

    return NetworkRequest(fullUrl)
        .timeout(5 * 1000)
        .header("Accept", "application/json")
        .header("Client-ID", this->clientId)
        .header("Authorization", "Bearer " + this->oauthToken);
}

void Helix::update(QString clientId, QString oauthToken)
{
    this->clientId = std::move(clientId);
    this->oauthToken = std::move(oauthToken);
}

void Helix::initialize()
{
    assert(instance == nullptr);

    instance = new Helix();
}

Helix *getHelix()
{
    assert(instance != nullptr);

    return instance;
}

}  // namespace chatterino<|MERGE_RESOLUTION|>--- conflicted
+++ resolved
@@ -296,17 +296,6 @@
         .execute();
 }
 
-<<<<<<< HEAD
-void Helix::searchGames(QString query,
-                        ResultCallback<std::vector<HelixGame>> successCallback,
-                        HelixFailureCallback failureCallback)
-{
-    auto urlQuery = QUrlQuery();
-    urlQuery.addQueryItem("query", query);
-    this->makeRequest("search/categories", urlQuery)
-        .onSuccess([successCallback,
-                    failureCallback](NetworkResult result) -> Outcome {
-=======
 void Helix::searchGames(QString gameName,
                         ResultCallback<std::vector<HelixGame>> successCallback,
                         HelixFailureCallback failureCallback)
@@ -316,7 +305,6 @@
 
     this->makeRequest("search/categories", urlQuery)
         .onSuccess([successCallback, failureCallback](auto result) -> Outcome {
->>>>>>> c9f62fed
             auto root = result.parseJson();
             auto data = root.value("data");
 
@@ -334,11 +322,10 @@
             }
 
             successCallback(games);
-<<<<<<< HEAD
-            return Success;
-        })
-        .onError([failureCallback](NetworkResult result) {
-            qCDebug(chatterinoCommon) << "Something failed 4HEad";
+            return Success;
+        })
+        .onError([failureCallback](auto /*result*/) {
+            // TODO: make better xd
             failureCallback();
         })
         .execute();
@@ -453,13 +440,6 @@
         .onError([failureCallback](NetworkResult result) {
             qCDebug(chatterinoCommon) << "status: " << result.status()
                                       << "data: " << result.getData();
-=======
-
-            return Success;
-        })
-        .onError([failureCallback](auto /*result*/) {
-            // TODO: make better xd
->>>>>>> c9f62fed
             failureCallback();
         })
         .execute();
