--- conflicted
+++ resolved
@@ -850,34 +850,25 @@
     QVariant badgesTag = message->tag("badges");
     if (badgesTag.isValid())
     {
-<<<<<<< HEAD
         if (!c->isEmpty())
         {
-            TwitchChannel *tc = dynamic_cast<TwitchChannel *>(c.get());
+            auto *tc = dynamic_cast<TwitchChannel *>(c.get());
             if (tc != nullptr)
             {
-                auto parsedBadges = parseBadges(_badges.toString());
+                auto parsedBadges = parseBadges(badgesTag.toString());
                 tc->setVIP(parsedBadges.contains("vip"));
                 tc->setStaff(parsedBadges.contains("staff"));
             }
         }
         if (!pu->isEmpty())
         {
-            TwitchChannel *putc = dynamic_cast<TwitchChannel *>(pu.get());
+            auto *putc = dynamic_cast<TwitchChannel *>(pu.get());
             if (putc != nullptr)
             {
-                auto parsedBadges = parseBadges(_badges.toString());
+                auto parsedBadges = parseBadges(badgesTag.toString());
                 putc->setVIP(parsedBadges.contains("vip"));
                 putc->setStaff(parsedBadges.contains("staff"));
             }
-=======
-        auto *tc = dynamic_cast<TwitchChannel *>(c.get());
-        if (tc != nullptr)
-        {
-            auto parsedBadges = parseBadges(badgesTag.toString());
-            tc->setVIP(parsedBadges.contains("vip"));
-            tc->setStaff(parsedBadges.contains("staff"));
->>>>>>> 879a63e6
         }
     }
 
@@ -885,28 +876,21 @@
     QVariant modTag = message->tag("mod");
     if (modTag.isValid())
     {
-<<<<<<< HEAD
         if (!c->isEmpty())
         {
-            TwitchChannel *tc = dynamic_cast<TwitchChannel *>(c.get());
+            auto *tc = dynamic_cast<TwitchChannel *>(c.get());
             if (tc != nullptr)
             {
-                tc->setMod(_mod == "1");
+                tc->setMod(modTag == "1");
             }
         }
         if (!pu->isEmpty())
         {
-            TwitchChannel *putc = dynamic_cast<TwitchChannel *>(pu.get());
+            auto *putc = dynamic_cast<TwitchChannel *>(pu.get());
             if (putc != nullptr)
             {
-                putc->setMod(_mod == "1");
-            }
-=======
-        auto *tc = dynamic_cast<TwitchChannel *>(c.get());
-        if (tc != nullptr)
-        {
-            tc->setMod(modTag == "1");
->>>>>>> 879a63e6
+                putc->setMod(modTag == "1");
+            }
         }
     }
 }
