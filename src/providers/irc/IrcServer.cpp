--- conflicted
+++ resolved
@@ -1,4 +1,3 @@
-<<<<<<< HEAD
 #include "IrcServer.hpp"
 
 #include <cassert>
@@ -257,18 +256,4 @@
     }
 }
 
-}  // namespace chatterino
-=======
-#include "IrcServer.hpp"
-
-#include <cassert>
-
-namespace chatterino {
-
-// IrcServer::IrcServer(const QString &hostname, int port)
-//{
-//    this->initConnection();
-//}
-//
-}  // namespace chatterino
->>>>>>> b06918eb
+}  // namespace chatterino