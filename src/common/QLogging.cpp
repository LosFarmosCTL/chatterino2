#include "common/QLogging.hpp"

#ifdef DEBUG_OFF
static constexpr QtMsgType logThreshold = QtWarningMsg;
#else
static constexpr QtMsgType logThreshold = QtDebugMsg;
#endif

Q_LOGGING_CATEGORY(chatterinoApp, "chatterino.app", logThreshold);
Q_LOGGING_CATEGORY(chatterinoArgs, "chatterino.args", logThreshold);
Q_LOGGING_CATEGORY(chatterinoBenchmark, "chatterino.benchmark", logThreshold);
Q_LOGGING_CATEGORY(chatterinoBttv, "chatterino.bttv", logThreshold);
Q_LOGGING_CATEGORY(chatterinoCache, "chatterino.cache", logThreshold);
Q_LOGGING_CATEGORY(chatterinoCommon, "chatterino.common", logThreshold);
Q_LOGGING_CATEGORY(chatterinoEmoji, "chatterino.emoji", logThreshold);
Q_LOGGING_CATEGORY(chatterinoFfzemotes, "chatterino.ffzemotes", logThreshold);
Q_LOGGING_CATEGORY(chatterinoHelper, "chatterino.helper", logThreshold);
Q_LOGGING_CATEGORY(chatterinoHotkeys, "chatterino.hotkeys", logThreshold);
Q_LOGGING_CATEGORY(chatterinoHTTP, "chatterino.http", logThreshold);
Q_LOGGING_CATEGORY(chatterinoImage, "chatterino.image", logThreshold);
Q_LOGGING_CATEGORY(chatterinoIrc, "chatterino.irc", logThreshold);
Q_LOGGING_CATEGORY(chatterinoIvr, "chatterino.ivr", logThreshold);
Q_LOGGING_CATEGORY(chatterinoMain, "chatterino.main", logThreshold);
Q_LOGGING_CATEGORY(chatterinoMessage, "chatterino.message", logThreshold);
Q_LOGGING_CATEGORY(chatterinoNativeMessage, "chatterino.nativemessage",
                   logThreshold);
Q_LOGGING_CATEGORY(chatterinoNotification, "chatterino.notification",
                   logThreshold);
Q_LOGGING_CATEGORY(chatterinoNuulsuploader, "chatterino.nuulsuploader",
                   logThreshold);
<<<<<<< HEAD
Q_LOGGING_CATEGORY(chatterinoPubsub, "chatterino.pubsub", logThreshold);
=======
Q_LOGGING_CATEGORY(chatterinoPubSub, "chatterino.pubsub", logThreshold);
>>>>>>> b2b7a44e
Q_LOGGING_CATEGORY(chatterinoSeventv, "chatterino.seventv", logThreshold);
Q_LOGGING_CATEGORY(chatterinoStreamlink, "chatterino.streamlink", logThreshold);
Q_LOGGING_CATEGORY(chatterinoStreamerMode, "chatterino.streamermode",
                   logThreshold);
Q_LOGGING_CATEGORY(chatterinoTokenizer, "chatterino.tokenizer", logThreshold);
Q_LOGGING_CATEGORY(chatterinoTwitch, "chatterino.twitch", logThreshold);
Q_LOGGING_CATEGORY(chatterinoUpdate, "chatterino.update", logThreshold);
Q_LOGGING_CATEGORY(chatterinoWebsocket, "chatterino.websocket", logThreshold);
Q_LOGGING_CATEGORY(chatterinoWidget, "chatterino.widget", logThreshold);
Q_LOGGING_CATEGORY(chatterinoWindowmanager, "chatterino.windowmanager",
                   logThreshold);<|MERGE_RESOLUTION|>--- conflicted
+++ resolved
@@ -28,11 +28,7 @@
                    logThreshold);
 Q_LOGGING_CATEGORY(chatterinoNuulsuploader, "chatterino.nuulsuploader",
                    logThreshold);
-<<<<<<< HEAD
-Q_LOGGING_CATEGORY(chatterinoPubsub, "chatterino.pubsub", logThreshold);
-=======
 Q_LOGGING_CATEGORY(chatterinoPubSub, "chatterino.pubsub", logThreshold);
->>>>>>> b2b7a44e
 Q_LOGGING_CATEGORY(chatterinoSeventv, "chatterino.seventv", logThreshold);
 Q_LOGGING_CATEGORY(chatterinoStreamlink, "chatterino.streamlink", logThreshold);
 Q_LOGGING_CATEGORY(chatterinoStreamerMode, "chatterino.streamermode",
