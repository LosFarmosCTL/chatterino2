#include "common/Env.hpp"

#include <QVariant>

namespace chatterino {

namespace {

    QString readStringEnv(const char *envName, QString defaultValue)
    {
        auto envString = std::getenv(envName);
        if (envString != nullptr)
        {
            return QString(envString);
        }

        return defaultValue;
    }

    uint16_t readPortEnv(const char *envName, uint16_t defaultValue)
    {
        auto envString = std::getenv(envName);
        if (envString != nullptr)
        {
            bool ok;
            auto val = QString(envString).toUShort(&ok);
            if (ok)
            {
                return val;
            }
        }

        return defaultValue;
    }

    uint16_t readBoolEnv(const char *envName, bool defaultValue)
    {
        auto envString = std::getenv(envName);
        if (envString != nullptr)
        {
            return QVariant(QString(envString)).toBool();
        }

        return defaultValue;
    }

}  // namespace

Env::Env()
    : recentMessagesApiUrl(
          readStringEnv("CHATTERINO2_RECENT_MESSAGES_URL",
                        "https://recent-messages.robotty.de/api/v2/"
                        "recent-messages/%1?clearchatToNotice=true"))
    , linkResolverUrl(readStringEnv(
          "CHATTERINO2_LINK_RESOLVER_URL",
          "https://braize.pajlada.com/chatterino/link_resolver/%1"))
    , twitchEmoteSetResolverUrl(readStringEnv(
          "CHATTERINO2_TWITCH_EMOTE_SET_RESOLVER_URL",
          "https://braize.pajlada.com/chatterino/twitchemotes/set/%1/"))
<<<<<<< HEAD
    , imageUploaderUrl(readStringEnv("CHATTERINO2_IMAGE_PASTE_SITE_URL",
                                      "https://i.nuuls.com/upload"))
=======
    , twitchServerHost(
          readStringEnv("CHATTERINO2_TWITCH_SERVER_HOST", "irc.chat.twitch.tv"))
    , twitchServerPort(readPortEnv("CHATTERINO2_TWITCH_SERVER_PORT", 6697))
    , twitchServerSecure(readBoolEnv("CHATTERINO2_TWITCH_SERVER_SECURE", true))
>>>>>>> f02988b6
{
}

const Env &Env::get()
{
    static Env instance;
    return instance;
}

}  // namespace chatterino<|MERGE_RESOLUTION|>--- conflicted
+++ resolved
@@ -57,15 +57,12 @@
     , twitchEmoteSetResolverUrl(readStringEnv(
           "CHATTERINO2_TWITCH_EMOTE_SET_RESOLVER_URL",
           "https://braize.pajlada.com/chatterino/twitchemotes/set/%1/"))
-<<<<<<< HEAD
     , imageUploaderUrl(readStringEnv("CHATTERINO2_IMAGE_PASTE_SITE_URL",
                                       "https://i.nuuls.com/upload"))
-=======
     , twitchServerHost(
           readStringEnv("CHATTERINO2_TWITCH_SERVER_HOST", "irc.chat.twitch.tv"))
     , twitchServerPort(readPortEnv("CHATTERINO2_TWITCH_SERVER_PORT", 6697))
     , twitchServerSecure(readBoolEnv("CHATTERINO2_TWITCH_SERVER_SECURE", true))
->>>>>>> f02988b6
 {
 }
 
