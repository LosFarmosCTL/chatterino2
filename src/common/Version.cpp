--- conflicted
+++ resolved
@@ -3,6 +3,7 @@
 #include "common/Modes.hpp"
 
 #include <QFileInfo>
+#include <qstringliteral.h>
 
 namespace chatterino {
 
@@ -11,26 +12,12 @@
     , commitHash_(QStringLiteral(CHATTERINO_GIT_HASH))
     , isModified_(CHATTERINO_GIT_MODIFIED == 1)
     , dateOfBuild_(QStringLiteral(CHATTERINO_CMAKE_GEN_DATE))
+    , upstreamCommitHash_(QStringLiteral(CHATTERINO_GIT_UPSTREAM_HASH))
 {
-<<<<<<< HEAD
-    this->version_ = CHATTERINO_VERSION;
-
-    this->commitHash_ =
-        QString(FROM_EXTERNAL_DEFINE(CHATTERINO_GIT_HASH)).remove('"');
-
-    this->upstreamCommitHash_ =
-        QString(FROM_EXTERNAL_DEFINE(CHATTERINO_GIT_UPSTREAM_HASH)).remove('"');
 #ifdef CHATTERINO_GIT_MODIFIED
     this->isModified_ = true;
 #endif
 
-#ifdef CHATTERINO_CMAKE_GEN_DATE
-    this->dateOfBuild_ =
-        QString(FROM_EXTERNAL_DEFINE(CHATTERINO_CMAKE_GEN_DATE)).remove('"');
-#endif
-
-=======
->>>>>>> 76527073
     this->fullVersion_ = "Chatterino ";
     if (Modes::instance().isNightly)
     {
