--- conflicted
+++ resolved
@@ -45,13 +45,10 @@
     ElevatedMessage = (1LL << 25),
     ParticipatedThread = (1LL << 26),
     CheerMessage = (1LL << 27),
-<<<<<<< HEAD
-    WebchatDetected = (1LL << 28),
-=======
     LiveUpdatesAdd = (1LL << 28),
     LiveUpdatesRemove = (1LL << 29),
     LiveUpdatesUpdate = (1LL << 30),
->>>>>>> 1eabda86
+    WebchatDetected = (1LL << 31),
 };
 
 using MessageFlags = FlagsEnum<MessageFlag>;
