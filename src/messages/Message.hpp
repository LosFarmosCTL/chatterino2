#pragma once

#include "common/FlagsEnum.hpp"
#include "providers/twitch/TwitchBadge.hpp"
#include "util/QStringHash.hpp"
#include "widgets/helper/ScrollbarHighlight.hpp"

#include <QTime>
#include <boost/noncopyable.hpp>
#include <cinttypes>
#include <memory>
#include <vector>

namespace chatterino {
class MessageElement;
class MessageThread;

enum class MessageFlag : int64_t {
    None = 0LL,
    System = (1LL << 0),
    Timeout = (1LL << 1),
    Highlighted = (1LL << 2),
    DoNotTriggerNotification = (1LL << 3),  // disable notification sound
    Centered = (1LL << 4),
    Disabled = (1LL << 5),
    DisableCompactEmotes = (1LL << 6),
    Collapsed = (1LL << 7),
    ConnectedMessage = (1LL << 8),
    DisconnectedMessage = (1LL << 9),
    Untimeout = (1LL << 10),
    PubSub = (1LL << 11),
    Subscription = (1LL << 12),
    DoNotLog = (1LL << 13),
    AutoMod = (1LL << 14),
    RecentMessage = (1LL << 15),
    Whisper = (1LL << 16),
    HighlightedWhisper = (1LL << 17),
    Debug = (1LL << 18),
    Similar = (1LL << 19),
    RedeemedHighlight = (1LL << 20),
    RedeemedChannelPointReward = (1LL << 21),
    ShowInMentions = (1LL << 22),
    FirstMessage = (1LL << 23),
    ReplyMessage = (1LL << 24),
    ElevatedMessage = (1LL << 25),
    ParticipatedThread = (1LL << 26),
<<<<<<< HEAD
    WebchatDetected = (1LL << 27),
=======
    CheerMessage = (1LL << 27),
>>>>>>> d3eed626
};

using MessageFlags = FlagsEnum<MessageFlag>;

struct Message : boost::noncopyable {
    Message();
    ~Message();

    // Making this a mutable means that we can update a messages flags,
    // while still keeping Message constant. This means that a message's flag
    // can be updated without the renderer being made aware, which might be bad.
    // This is a temporary effort until we can figure out what the right
    // const-correct way to deal with this is.
    // This might bring race conditions with it
    mutable MessageFlags flags;
    QTime parseTime;
    QString id;
    QString searchText;
    QString messageText;
    QString loginName;
    QString displayName;
    QString localizedName;
    QString timeoutUser;
    QString channelName;
    QColor usernameColor;
    QDateTime serverReceivedTime;
    std::vector<Badge> badges;
    std::unordered_map<QString, QString> badgeInfos;
    std::shared_ptr<QColor> highlightColor;
    // Each reply holds a reference to the thread. When every reply is dropped,
    // the reply thread will be cleaned up by the TwitchChannel.
    // The root of the thread does not have replyThread set.
    std::shared_ptr<MessageThread> replyThread;
    uint32_t count = 1;
    std::vector<std::unique_ptr<MessageElement>> elements;

    ScrollbarHighlight getScrollBarHighlight() const;
};

using MessagePtr = std::shared_ptr<const Message>;

}  // namespace chatterino<|MERGE_RESOLUTION|>--- conflicted
+++ resolved
@@ -44,11 +44,8 @@
     ReplyMessage = (1LL << 24),
     ElevatedMessage = (1LL << 25),
     ParticipatedThread = (1LL << 26),
-<<<<<<< HEAD
-    WebchatDetected = (1LL << 27),
-=======
     CheerMessage = (1LL << 27),
->>>>>>> d3eed626
+    WebchatDetected = (1LL << 28),
 };
 
 using MessageFlags = FlagsEnum<MessageFlag>;
