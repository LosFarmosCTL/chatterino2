--- conflicted
+++ resolved
@@ -50,12 +50,9 @@
     LiveUpdatesAdd = (1LL << 28),
     LiveUpdatesRemove = (1LL << 29),
     LiveUpdatesUpdate = (1LL << 30),
-<<<<<<< HEAD
-    WebchatDetected = (1LL << 31),
-=======
     /// The message caught by AutoMod containing the user who sent the message & its contents
     AutoModOffendingMessage = (1LL << 31),
->>>>>>> 04a46f60
+    WebchatDetected = (1LL << 32),
 };
 
 using MessageFlags = FlagsEnum<MessageFlag>;
