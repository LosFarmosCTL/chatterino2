--- conflicted
+++ resolved
@@ -271,29 +271,29 @@
         break;
     }
 
-    if (auto nicknameText = getCSettings().matchNickname(usernameText))
-    {
-<<<<<<< HEAD
-        QString temp = usernameText;
-        if (nickname.match(usernameText))
+    // XXX: upstream uses getCSettings().matchNickname here but dankerino
+    // doesn't to keep old behavior
+    auto nicknames = getCSettings().nicknames.readOnly();
+
+    for (const auto &nickname : *nicknames)
+    {
+        if (auto nicknameText = nickname.match(usernameText))
         {
             const static QString SET_COLOR_COMMAND = "::hack-set-color ";
-            if (usernameText.startsWith(SET_COLOR_COMMAND))
+            if (nicknameText->startsWith(SET_COLOR_COMMAND))
             {
                 auto color =
-                    QColor(usernameText.mid(SET_COLOR_COMMAND.length()));
+                    QColor(nicknameText->mid(SET_COLOR_COMMAND.length()));
                 if (usernameColor != nullptr && color.isValid())
                 {
                     *usernameColor = color;
-                    usernameText = temp;
+                    // usernameText stays the same
                 }
                 continue;  // actual nicknames go after this shit hack
             }
+            usernameText = *nicknameText;
             break;
         }
-=======
-        usernameText = *nicknameText;
->>>>>>> c907f2b1
     }
 
     return usernameText;
