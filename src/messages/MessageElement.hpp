#pragma once

#include "common/FlagsEnum.hpp"
#include "messages/ImageSet.hpp"
#include "messages/Link.hpp"
#include "messages/MessageColor.hpp"
#include "singletons/Fonts.hpp"

#include <QRect>
#include <QString>
#include <QTime>
#include <boost/noncopyable.hpp>
#include <cstdint>
#include <memory>
#include <pajlada/signals/signalholder.hpp>
#include <vector>

namespace chatterino {
class Channel;
struct MessageLayoutContainer;
class MessageLayoutElement;

class Image;
using ImagePtr = std::shared_ptr<Image>;

struct Emote;
using EmotePtr = std::shared_ptr<const Emote>;

enum class MessageElementFlag : int64_t {
    None = 0LL,
    Misc = (1LL << 0),
    Text = (1LL << 1),

    Username = (1LL << 2),
    Timestamp = (1LL << 3),

    TwitchEmoteImage = (1LL << 4),
    TwitchEmoteText = (1LL << 5),
    TwitchEmote = TwitchEmoteImage | TwitchEmoteText,

    BttvEmoteImage = (1LL << 6),
    BttvEmoteText = (1LL << 7),
    BttvEmote = BttvEmoteImage | BttvEmoteText,

    ChannelPointReward = (1LL << 8),
    ChannelPointRewardImage = ChannelPointReward | TwitchEmoteImage,

    FfzEmoteImage = (1LL << 9),
    FfzEmoteText = (1LL << 10),
    FfzEmote = FfzEmoteImage | FfzEmoteText,

    SeventvEmoteImage = (1LL << 34),
    SeventvEmoteText = (1LL << 35),

    SeventvEmote = SeventvEmoteImage | SeventvEmoteText,

    EmoteImages =
        TwitchEmoteImage | BttvEmoteImage | FfzEmoteImage | SeventvEmoteImage,
    EmoteText =
        TwitchEmoteText | BttvEmoteText | FfzEmoteText | SeventvEmoteText,

    BitsStatic = (1LL << 11),
    BitsAnimated = (1LL << 12),

    // Slot 1: Twitch
    // - Staff badge
    // - Admin badge
    // - Global Moderator badge
    BadgeGlobalAuthority = (1LL << 13),

    // Slot 2: Twitch
    // - Predictions badge
    BadgePredictions = (1LL << 14),

    // Slot 3: Twitch
    // - VIP badge
    // - Moderator badge
    // - Broadcaster badge
    BadgeChannelAuthority = (1LL << 15),

    // Slot 4: Twitch
    // - Subscription badges
    BadgeSubscription = (1LL << 16),

    // Slot 5: Twitch
    // - Turbo badge
    // - Prime badge
    // - Bit badges
    // - Game badges
    BadgeVanity = (1LL << 17),

    // Slot 6: Chatterino
    // - Chatterino developer badge
    // - Chatterino contributor badge
    // - Chatterino donator badge
    // - Chatterino top donator badge
    // - Chatterino special pepe badge
    // - Chatterino gnome badge
    BadgeChatterino = (1LL << 18),

    // Slot 7: Seventv
    // - Seventv Admin
    // - Seventv Dungeon Mistress
    // - Seventv Moderator
    // - Seventv Subscriber
    BadgeSeventv = (1LL << 40),

    // Slot 8: FrankerFaceZ
    // - FFZ developer badge
    // - FFZ bot badge
    // - FFZ donator badge
    BadgeFfz = (1LL << 19),

    // Slot 8: Dankerino
    // - Dankerino contributor badge
    BadgeDankerino = (1LL << 33),

    Badges = BadgeGlobalAuthority | BadgePredictions | BadgeChannelAuthority |
             BadgeSubscription | BadgeVanity | BadgeChatterino | BadgeFfz |
             BadgeDankerino | BadgeSeventv,

    ChannelName = (1LL << 20),

    BitsAmount = (1LL << 21),

    ModeratorTools = (1LL << 22),

    EmojiImage = (1LL << 23),
    EmojiText = (1LL << 24),
    EmojiAll = EmojiImage | EmojiText,

    AlwaysShow = (1LL << 25),

    // used in the ChannelView class to make the collapse buttons visible if
    // needed
    Collapsed = (1LL << 26),

    // used for dynamic bold usernames
    BoldUsername = (1LL << 27),
    NonBoldUsername = (1LL << 28),

    // for links
    LowercaseLink = (1LL << 29),
    OriginalLink = (1LL << 30),

    // ZeroWidthEmotes are emotes that are supposed to overlay over any pre-existing emotes
    // e.g. BTTV's SoSnowy during christmas season or zerowidth 7TV emotes
    ZeroWidthEmote = (1LL << 31),

<<<<<<< HEAD
    // (1LL<<33) is used by BadgeDankerino
    // (1LL << 34) is used by SeventvEmoteImage, it is next to FfzEmote
    // (1LL << 35) is used by SeventvEmoteText, it is next to SeventvEmoteImage
=======
    // for elements of the message reply
    RepliedMessage = (1LL << 32),

    // for the reply button element
    ReplyButton = (1LL << 33),
>>>>>>> ebc7852f

    Default = Timestamp | Badges | Username | BitsStatic | FfzEmoteImage |
              BttvEmoteImage | SeventvEmoteImage | TwitchEmoteImage |
              BitsAmount | Text | AlwaysShow,
};
using MessageElementFlags = FlagsEnum<MessageElementFlag>;

class MessageElement : boost::noncopyable
{
public:
    enum UpdateFlags : char {
        Update_Text = 1,
        Update_Emotes = 2,
        Update_Images = 4,
        Update_All = Update_Text | Update_Emotes | Update_Images
    };
    enum ThumbnailType : char {
        Link_Thumbnail = 1,
    };

    virtual ~MessageElement();

    MessageElement *setLink(const Link &link);
    MessageElement *setText(const QString &text);
    MessageElement *setTooltip(const QString &tooltip);
    MessageElement *setThumbnailType(const ThumbnailType type);
    MessageElement *setThumbnail(const ImagePtr &thumbnail);

    MessageElement *setTrailingSpace(bool value);
    const QString &getTooltip() const;
    const ImagePtr &getThumbnail() const;
    const ThumbnailType &getThumbnailType() const;

    const Link &getLink() const;
    bool hasTrailingSpace() const;
    MessageElementFlags getFlags() const;
    MessageElement *updateLink();

    virtual void addToContainer(MessageLayoutContainer &container,
                                MessageElementFlags flags) = 0;

    pajlada::Signals::NoArgSignal linkChanged;

protected:
    MessageElement(MessageElementFlags flags);
    bool trailingSpace = true;

private:
    QString text_;
    Link link_;
    QString tooltip_;
    ImagePtr thumbnail_;
    ThumbnailType thumbnailType_;
    MessageElementFlags flags_;
};

// used when layout element doesn't have a creator
class EmptyElement : public MessageElement
{
public:
    EmptyElement();

    void addToContainer(MessageLayoutContainer &container,
                        MessageElementFlags flags) override;

    static EmptyElement &instance();

private:
    ImagePtr image_;
};

// contains a simple image
class ImageElement : public MessageElement
{
public:
    ImageElement(ImagePtr image, MessageElementFlags flags);

    void addToContainer(MessageLayoutContainer &container,
                        MessageElementFlags flags) override;

private:
    ImagePtr image_;
};

// contains a image with a circular background color
class CircularImageElement : public MessageElement
{
public:
    CircularImageElement(ImagePtr image, int padding, QColor background,
                         MessageElementFlags flags);

    void addToContainer(MessageLayoutContainer &container,
                        MessageElementFlags flags) override;

private:
    ImagePtr image_;
    int padding_;
    QColor background_;
};

// contains a text, it will split it into words
class TextElement : public MessageElement
{
public:
    TextElement(const QString &text, MessageElementFlags flags,
                const MessageColor &color = MessageColor::Text,
                FontStyle style = FontStyle::ChatMedium);
    ~TextElement() override = default;

    void addToContainer(MessageLayoutContainer &container,
                        MessageElementFlags flags) override;

private:
    MessageColor color_;
    FontStyle style_;

    struct Word {
        QString text;
        int width = -1;
    };
    std::vector<Word> words_;
};

// contains a text that will be truncated to one line
class SingleLineTextElement : public MessageElement
{
public:
    SingleLineTextElement(const QString &text, MessageElementFlags flags,
                          const MessageColor &color = MessageColor::Text,
                          FontStyle style = FontStyle::ChatMedium);
    ~SingleLineTextElement() override = default;

    void addToContainer(MessageLayoutContainer &container,
                        MessageElementFlags flags) override;

private:
    MessageColor color_;
    FontStyle style_;

    struct Word {
        QString text;
        int width = -1;
    };
    std::vector<Word> words_;
};

// contains emote data and will pick the emote based on :
//   a) are images for the emote type enabled
//   b) which size it wants
class EmoteElement : public MessageElement
{
public:
    EmoteElement(const EmotePtr &data, MessageElementFlags flags_,
                 const MessageColor &textElementColor = MessageColor::Text);

    void addToContainer(MessageLayoutContainer &container,
                        MessageElementFlags flags_) override;
    EmotePtr getEmote() const;

protected:
    virtual MessageLayoutElement *makeImageLayoutElement(const ImagePtr &image,
                                                         const QSize &size);

private:
    std::unique_ptr<TextElement> textElement_;
    EmotePtr emote_;
};

class BadgeElement : public MessageElement
{
public:
    BadgeElement(const EmotePtr &data, MessageElementFlags flags_);

    void addToContainer(MessageLayoutContainer &container,
                        MessageElementFlags flags_) override;

    EmotePtr getEmote() const;

protected:
    virtual MessageLayoutElement *makeImageLayoutElement(const ImagePtr &image,
                                                         const QSize &size);

private:
    EmotePtr emote_;
};

class ModBadgeElement : public BadgeElement
{
public:
    ModBadgeElement(const EmotePtr &data, MessageElementFlags flags_);

protected:
    MessageLayoutElement *makeImageLayoutElement(const ImagePtr &image,
                                                 const QSize &size) override;
};

class VipBadgeElement : public BadgeElement
{
public:
    VipBadgeElement(const EmotePtr &data, MessageElementFlags flags_);

protected:
    MessageLayoutElement *makeImageLayoutElement(const ImagePtr &image,
                                                 const QSize &size) override;
};

class FfzBadgeElement : public BadgeElement
{
public:
    FfzBadgeElement(const EmotePtr &data, MessageElementFlags flags_,
                    QColor color_);

protected:
    MessageLayoutElement *makeImageLayoutElement(const ImagePtr &image,
                                                 const QSize &size) override;
    const QColor color;
};

// contains a text, formated depending on the preferences
class TimestampElement : public MessageElement
{
public:
    TimestampElement(QTime time_ = QTime::currentTime());
    ~TimestampElement() override = default;

    void addToContainer(MessageLayoutContainer &container,
                        MessageElementFlags flags) override;

    TextElement *formatTime(const QTime &time);

private:
    QTime time_;
    std::unique_ptr<TextElement> element_;
    QString format_;
};

// adds all the custom moderation buttons, adds a variable amount of items
// depending on settings fourtf: implement
class TwitchModerationElement : public MessageElement
{
public:
    TwitchModerationElement();

    void addToContainer(MessageLayoutContainer &container,
                        MessageElementFlags flags) override;
};

// Forces a linebreak
class LinebreakElement : public MessageElement
{
public:
    LinebreakElement(MessageElementFlags flags);

    void addToContainer(MessageLayoutContainer &container,
                        MessageElementFlags flags) override;
};

// Image element which will pick the quality of the image based on ui scale
class ScalingImageElement : public MessageElement
{
public:
    ScalingImageElement(ImageSet images, MessageElementFlags flags);

    void addToContainer(MessageLayoutContainer &container,
                        MessageElementFlags flags) override;

private:
    ImageSet images_;
};

class ReplyCurveElement : public MessageElement
{
public:
    ReplyCurveElement();

    void addToContainer(MessageLayoutContainer &container,
                        MessageElementFlags flags) override;

private:
    int neededMargin_;
    QSize size_;
};

}  // namespace chatterino<|MERGE_RESOLUTION|>--- conflicted
+++ resolved
@@ -49,8 +49,8 @@
     FfzEmoteText = (1LL << 10),
     FfzEmote = FfzEmoteImage | FfzEmoteText,
 
-    SeventvEmoteImage = (1LL << 34),
-    SeventvEmoteText = (1LL << 35),
+    SeventvEmoteImage = (1LL << 35),
+    SeventvEmoteText = (1LL << 36),
 
     SeventvEmote = SeventvEmoteImage | SeventvEmoteText,
 
@@ -113,7 +113,7 @@
 
     // Slot 8: Dankerino
     // - Dankerino contributor badge
-    BadgeDankerino = (1LL << 33),
+    BadgeDankerino = (1LL << 34),
 
     Badges = BadgeGlobalAuthority | BadgePredictions | BadgeChannelAuthority |
              BadgeSubscription | BadgeVanity | BadgeChatterino | BadgeFfz |
@@ -147,17 +147,14 @@
     // e.g. BTTV's SoSnowy during christmas season or zerowidth 7TV emotes
     ZeroWidthEmote = (1LL << 31),
 
-<<<<<<< HEAD
-    // (1LL<<33) is used by BadgeDankerino
+    // for elements of the message reply
+    RepliedMessage = (1LL << 32),
+
+    // for the reply button element
+    ReplyButton = (1LL << 33),
+    // (1LL << 34) is used by BadgeDankerino
     // (1LL << 34) is used by SeventvEmoteImage, it is next to FfzEmote
     // (1LL << 35) is used by SeventvEmoteText, it is next to SeventvEmoteImage
-=======
-    // for elements of the message reply
-    RepliedMessage = (1LL << 32),
-
-    // for the reply button element
-    ReplyButton = (1LL << 33),
->>>>>>> ebc7852f
 
     Default = Timestamp | Badges | Username | BitsStatic | FfzEmoteImage |
               BttvEmoteImage | SeventvEmoteImage | TwitchEmoteImage |
