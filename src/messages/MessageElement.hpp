--- conflicted
+++ resolved
@@ -49,17 +49,6 @@
     FfzEmoteText = (1LL << 10),
     FfzEmote = FfzEmoteImage | FfzEmoteText,
 
-<<<<<<< HEAD
-    SeventvEmoteImage = (1LL << 35),
-    SeventvEmoteText = (1LL << 36),
-
-    SeventvEmote = SeventvEmoteImage | SeventvEmoteText,
-
-    EmoteImages =
-        TwitchEmoteImage | BttvEmoteImage | FfzEmoteImage | SeventvEmoteImage,
-    EmoteText =
-        TwitchEmoteText | BttvEmoteText | FfzEmoteText | SeventvEmoteText,
-=======
     SevenTVEmoteImage = (1LL << 34),
     SevenTVEmoteText = (1LL << 35),
     SevenTVEmote = SevenTVEmoteImage | SevenTVEmoteText,
@@ -68,7 +57,6 @@
         TwitchEmoteImage | BttvEmoteImage | FfzEmoteImage | SevenTVEmoteImage,
     EmoteText =
         TwitchEmoteText | BttvEmoteText | FfzEmoteText | SevenTVEmoteText,
->>>>>>> 62b689e7
 
     BitsStatic = (1LL << 11),
     BitsAnimated = (1LL << 12),
@@ -109,16 +97,6 @@
     // - Chatterino gnome badge
     BadgeChatterino = (1LL << 18),
 
-<<<<<<< HEAD
-    // Slot 7: Seventv
-    // - Seventv Admin
-    // - Seventv Dungeon Mistress
-    // - Seventv Moderator
-    // - Seventv Subscriber
-    BadgeSeventv = (1LL << 40),
-
-    // Slot 8: FrankerFaceZ
-=======
     // Slot 7: 7TV
     // - 7TV Admin
     // - 7TV Dungeon Mistress
@@ -129,7 +107,6 @@
     BadgeSevenTV = (1LL << 36),
 
     // Slot 7: FrankerFaceZ
->>>>>>> 62b689e7
     // - FFZ developer badge
     // - FFZ bot badge
     // - FFZ donator badge
@@ -137,16 +114,11 @@
 
     // Slot 8: Dankerino
     // - Dankerino contributor badge
-    BadgeDankerino = (1LL << 34),
+    BadgeDankerino = (1LL << 37),
 
     Badges = BadgeGlobalAuthority | BadgePredictions | BadgeChannelAuthority |
-<<<<<<< HEAD
-             BadgeSubscription | BadgeVanity | BadgeChatterino | BadgeFfz |
-             BadgeDankerino | BadgeSeventv,
-=======
-             BadgeSubscription | BadgeVanity | BadgeChatterino | BadgeSevenTV |
-             BadgeFfz,
->>>>>>> 62b689e7
+             BadgeSubscription | BadgeVanity | BadgeChatterino |
+             BadgeDankerino | BadgeSevenTV | BadgeFfz,
 
     ChannelName = (1LL << 20),
 
@@ -173,11 +145,7 @@
     OriginalLink = (1LL << 30),
 
     // ZeroWidthEmotes are emotes that are supposed to overlay over any pre-existing emotes
-<<<<<<< HEAD
-    // e.g. BTTV's SoSnowy during christmas season or zerowidth 7TV emotes
-=======
     // e.g. BTTV's SoSnowy during christmas season or 7TV's RainTime
->>>>>>> 62b689e7
     ZeroWidthEmote = (1LL << 31),
 
     // for elements of the message reply
@@ -185,19 +153,15 @@
 
     // for the reply button element
     ReplyButton = (1LL << 33),
-    // (1LL << 34) is used by BadgeDankerino
     // (1LL << 34) is used by SeventvEmoteImage, it is next to FfzEmote
     // (1LL << 35) is used by SeventvEmoteText, it is next to SeventvEmoteImage
 
     // (1LL << 34) through (1LL << 36) are occupied by
     // SevenTVEmoteImage, SevenTVEmoteText, and BadgeSevenTV,
+    // (1LL << 37) is used by BadgeDankerino
 
     Default = Timestamp | Badges | Username | BitsStatic | FfzEmoteImage |
-<<<<<<< HEAD
-              BttvEmoteImage | SeventvEmoteImage | TwitchEmoteImage |
-=======
               BttvEmoteImage | SevenTVEmoteImage | TwitchEmoteImage |
->>>>>>> 62b689e7
               BitsAmount | Text | AlwaysShow,
 };
 using MessageElementFlags = FlagsEnum<MessageElementFlag>;
