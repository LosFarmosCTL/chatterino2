<<<<<<< HEAD
#include "InputCompletionPopup.hpp"

#include "Application.hpp"
#include "controllers/accounts/AccountController.hpp"
#include "messages/Emote.hpp"
#include "providers/bttv/BttvEmotes.hpp"
#include "providers/ffz/FfzEmotes.hpp"
#include "providers/seventv/SeventvEmotes.hpp"
#include "providers/twitch/TwitchAccount.hpp"
#include "providers/twitch/TwitchChannel.hpp"
#include "providers/twitch/TwitchIrcServer.hpp"
#include "singletons/Emotes.hpp"
#include "singletons/Settings.hpp"
=======
#include "widgets/splits/InputCompletionPopup.hpp"

#include "controllers/completion/sources/UserSource.hpp"
#include "controllers/completion/strategies/ClassicEmoteStrategy.hpp"
#include "controllers/completion/strategies/ClassicUserStrategy.hpp"
>>>>>>> 5c0219c2
#include "singletons/Theme.hpp"
#include "util/LayoutCreator.hpp"
#include "widgets/splits/InputCompletionItem.hpp"

namespace chatterino {

InputCompletionPopup::InputCompletionPopup(QWidget *parent)
    : BasePopup({BasePopup::EnableCustomFrame, BasePopup::Frameless,
                 BasePopup::DontFocus, BaseWindow::DisableLayoutSave},
                parent)
    , model_(this)
{
    this->initLayout();
    this->themeChangedEvent();

    QObject::connect(&this->redrawTimer_, &QTimer::timeout, this, [this] {
        if (this->isVisible())
        {
            this->ui_.listView->doItemsLayout();
        }
    });
    this->redrawTimer_.setInterval(33);
}

void InputCompletionPopup::updateCompletion(const QString &text,
                                            CompletionKind kind,
                                            ChannelPtr channel)
{
    if (this->currentKind_ != kind || this->currentChannel_ != channel)
    {
        // New completion context
        this->beginCompletion(kind, std::move(channel));
    }

    assert(this->model_.hasSource());
    this->model_.updateResults(text, MAX_ENTRY_COUNT);

    // Move selection to top row
    if (this->model_.rowCount() != 0)
    {
        this->ui_.listView->setCurrentIndex(this->model_.index(0));
    }
}

std::unique_ptr<completion::Source> InputCompletionPopup::getSource() const
{
    assert(this->currentChannel_ != nullptr);

    if (!this->currentKind_)
    {
        return nullptr;
    }

    // Currently, strategies are hard coded.
    switch (*this->currentKind_)
    {
<<<<<<< HEAD
        if (getSettings()->lowercaseUsernames)
        {
            this->model_.addItem(std::make_unique<InputCompletionItem>(
                nullptr, name.toLower(), this->callback_));
        }
        else
        {
            this->model_.addItem(std::make_unique<InputCompletionItem>(
                nullptr, name, this->callback_));
        }

        if (count++ == MAX_ENTRY_COUNT)
        {
            break;
        }
=======
        case CompletionKind::Emote:
            return std::make_unique<completion::EmoteSource>(
                this->currentChannel_.get(),
                std::make_unique<completion::ClassicEmoteStrategy>(),
                this->callback_);
        case CompletionKind::User:
            return std::make_unique<completion::UserSource>(
                this->currentChannel_.get(),
                std::make_unique<completion::ClassicUserStrategy>(),
                this->callback_);
        default:
            return nullptr;
>>>>>>> 5c0219c2
    }
}

void InputCompletionPopup::beginCompletion(CompletionKind kind,
                                           ChannelPtr channel)
{
    this->currentKind_ = kind;
    this->currentChannel_ = std::move(channel);
    this->model_.setSource(this->getSource());
}

void InputCompletionPopup::endCompletion()
{
    this->currentKind_ = std::nullopt;
    this->currentChannel_ = nullptr;
    this->model_.setSource(nullptr);
}

void InputCompletionPopup::setInputAction(ActionCallback callback)
{
    this->callback_ = std::move(callback);
}

bool InputCompletionPopup::eventFilter(QObject *watched, QEvent *event)
{
    return this->ui_.listView->eventFilter(watched, event);
}

void InputCompletionPopup::showEvent(QShowEvent * /*event*/)
{
    this->redrawTimer_.start();
}

void InputCompletionPopup::hideEvent(QHideEvent * /*event*/)
{
    this->redrawTimer_.stop();
    this->endCompletion();
}

void InputCompletionPopup::themeChangedEvent()
{
    BasePopup::themeChangedEvent();

    this->ui_.listView->refreshTheme(*getTheme());
}

void InputCompletionPopup::initLayout()
{
    LayoutCreator creator = {this};

    auto listView =
        creator.emplace<GenericListView>().assign(&this->ui_.listView);
    listView->setInvokeActionOnTab(true);

    listView->setModel(&this->model_);
    QObject::connect(listView.getElement(), &GenericListView::closeRequested,
                     this, [this] {
                         this->close();
                     });
}

}  // namespace chatterino<|MERGE_RESOLUTION|>--- conflicted
+++ resolved
@@ -1,24 +1,8 @@
-<<<<<<< HEAD
-#include "InputCompletionPopup.hpp"
-
-#include "Application.hpp"
-#include "controllers/accounts/AccountController.hpp"
-#include "messages/Emote.hpp"
-#include "providers/bttv/BttvEmotes.hpp"
-#include "providers/ffz/FfzEmotes.hpp"
-#include "providers/seventv/SeventvEmotes.hpp"
-#include "providers/twitch/TwitchAccount.hpp"
-#include "providers/twitch/TwitchChannel.hpp"
-#include "providers/twitch/TwitchIrcServer.hpp"
-#include "singletons/Emotes.hpp"
-#include "singletons/Settings.hpp"
-=======
 #include "widgets/splits/InputCompletionPopup.hpp"
 
 #include "controllers/completion/sources/UserSource.hpp"
 #include "controllers/completion/strategies/ClassicEmoteStrategy.hpp"
 #include "controllers/completion/strategies/ClassicUserStrategy.hpp"
->>>>>>> 5c0219c2
 #include "singletons/Theme.hpp"
 #include "util/LayoutCreator.hpp"
 #include "widgets/splits/InputCompletionItem.hpp"
@@ -75,23 +59,6 @@
     // Currently, strategies are hard coded.
     switch (*this->currentKind_)
     {
-<<<<<<< HEAD
-        if (getSettings()->lowercaseUsernames)
-        {
-            this->model_.addItem(std::make_unique<InputCompletionItem>(
-                nullptr, name.toLower(), this->callback_));
-        }
-        else
-        {
-            this->model_.addItem(std::make_unique<InputCompletionItem>(
-                nullptr, name, this->callback_));
-        }
-
-        if (count++ == MAX_ENTRY_COUNT)
-        {
-            break;
-        }
-=======
         case CompletionKind::Emote:
             return std::make_unique<completion::EmoteSource>(
                 this->currentChannel_.get(),
@@ -104,7 +71,6 @@
                 this->callback_);
         default:
             return nullptr;
->>>>>>> 5c0219c2
     }
 }
 
