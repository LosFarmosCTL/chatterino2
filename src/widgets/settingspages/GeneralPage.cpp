#include "GeneralPage.hpp"

#include <QFontDialog>
#include <QLabel>
#include <QScrollArea>

#include "Application.hpp"
#include "common/Version.hpp"
#include "singletons/Fonts.hpp"
#include "singletons/NativeMessaging.hpp"
#include "singletons/Paths.hpp"
#include "singletons/Theme.hpp"
#include "singletons/WindowManager.hpp"
#include "util/FuzzyConvert.hpp"
#include "util/Helpers.hpp"
#include "util/IncognitoBrowser.hpp"
#include "util/StreamerMode.hpp"
#include "widgets/BaseWindow.hpp"
#include "widgets/helper/Line.hpp"
#include "widgets/settingspages/GeneralPageView.hpp"

#include <QDesktopServices>
#include <QFileDialog>

#define CHROME_EXTENSION_LINK                                           \
    "https://chrome.google.com/webstore/detail/chatterino-native-host/" \
    "glknmaideaikkmemifbfkhnomoknepka"
#define FIREFOX_EXTENSION_LINK \
    "https://addons.mozilla.org/en-US/firefox/addon/chatterino-native-host/"

// define to highlight sections in editor
#define addTitle addTitle
#define addSubtitle addSubtitle

#ifdef Q_OS_WIN
#    define META_KEY "Windows"
#else
#    define META_KEY "Meta"
#endif

namespace chatterino {
namespace {
    void addKeyboardModifierSetting(GeneralPageView &layout,
                                    const QString &title,
                                    EnumSetting<Qt::KeyboardModifier> &setting)
    {
        layout.addDropdown<std::underlying_type<Qt::KeyboardModifier>::type>(
            title, {"None", "Shift", "Control", "Alt", META_KEY}, setting,
            [](int index) {
                switch (index)
                {
                    case Qt::ShiftModifier:
                        return 1;
                    case Qt::ControlModifier:
                        return 2;
                    case Qt::AltModifier:
                        return 3;
                    case Qt::MetaModifier:
                        return 4;
                    default:
                        return 0;
                }
            },
            [](DropdownArgs args) {
                switch (args.index)
                {
                    case 1:
                        return Qt::ShiftModifier;
                    case 2:
                        return Qt::ControlModifier;
                    case 3:
                        return Qt::AltModifier;
                    case 4:
                        return Qt::MetaModifier;
                    default:
                        return Qt::NoModifier;
                }
            },
            false);
    }
}  // namespace

GeneralPage::GeneralPage()
{
    auto y = new QVBoxLayout;
    auto x = new QHBoxLayout;
    auto view = new GeneralPageView;
    this->view_ = view;
    x->addWidget(view);
    auto z = new QFrame;
    z->setLayout(x);
    y->addWidget(z);
    this->setLayout(y);

    this->initLayout(*view);

    this->initExtra();
}

bool GeneralPage::filterElements(const QString &query)
{
    if (this->view_)
        return this->view_->filterElements(query) || query.isEmpty();
    else
        return false;
}

void GeneralPage::initLayout(GeneralPageView &layout)
{
    auto &s = *getSettings();

    layout.addTitle("Interface");
    layout.addDropdown("Theme", {"White", "Light", "Dark", "Black"},
                       getApp()->themes->themeName);
    layout.addDropdown<QString>(
        "Font", {"Segoe UI", "Arial", "Choose..."},
        getApp()->fonts->chatFontFamily,
        [](auto val) {
            return val;
        },
        [this](auto args) {
            return this->getFont(args);
        });
    layout.addDropdown<int>(
        "Font size", {"9pt", "10pt", "12pt", "14pt", "16pt", "20pt"},
        getApp()->fonts->chatFontSize,
        [](auto val) {
            return QString::number(val) + "pt";
        },
        [](auto args) {
            return fuzzyToInt(args.value, 10);
        });
    layout.addDropdown<float>(
        "Zoom",
        {"0.5x", "0.6x", "0.7x", "0.8x", "0.9x", "Default", "1.2x", "1.4x",
         "1.6x", "1.8x", "2x", "2.33x", "2.66x", "3x", "3.5x", "4x"},
        s.uiScale,
        [](auto val) {
            if (val == 1)
                return QString("Default");
            else
                return QString::number(val) + "x";
        },
        [](auto args) {
            return fuzzyToFloat(args.value, 1.f);
        });
    ComboBox *tabDirectionDropdown =
        layout.addDropdown<std::underlying_type<NotebookTabDirection>::type>(
            "Tab layout", {"Horizontal", "Vertical"}, s.tabDirection,
            [](auto val) {
                switch (val)
                {
                    case NotebookTabDirection::Horizontal:
                        return "Horizontal";
                    case NotebookTabDirection::Vertical:
                        return "Vertical";
                }

                return "";
            },
            [](auto args) {
                if (args.value == "Vertical")
                {
                    return NotebookTabDirection::Vertical;
                }
                else
                {
                    // default to horizontal
                    return NotebookTabDirection::Horizontal;
                }
            },
            false);
    tabDirectionDropdown->setMinimumWidth(
        tabDirectionDropdown->minimumSizeHint().width());

    layout.addCheckbox("Show tab close button", s.showTabCloseButton);
    layout.addCheckbox("Always on top", s.windowTopMost);
#ifdef USEWINSDK
    layout.addCheckbox("Start with Windows", s.autorun);
#endif
    if (!BaseWindow::supportsCustomWindowFrame())
    {
        layout.addCheckbox("Show preferences button (Ctrl+P to show)",
                           s.hidePreferencesButton, true);
        layout.addCheckbox("Show user button", s.hideUserButton, true);
    }
    layout.addCheckbox("Show which channels are live in tabs", s.showTabLive);

    layout.addTitle("Chat");

    layout.addDropdown<float>(
        "Pause on mouse hover",
        {"Disabled", "0.5s", "1s", "2s", "5s", "Indefinite"},
        s.pauseOnHoverDuration,
        [](auto val) {
            if (val < -0.5f)
                return QString("Indefinite");
            else if (val < 0.001f)
                return QString("Disabled");
            else
                return QString::number(val) + "s";
        },
        [](auto args) {
            if (args.index == 0)
                return 0.0f;
            else if (args.value == "Indefinite")
                return -1.0f;
            else
                return fuzzyToFloat(args.value,
                                    std::numeric_limits<float>::infinity());
        });
    addKeyboardModifierSetting(layout, "Pause while holding a key",
                               s.pauseChatModifier);
    layout.addDropdown<float>(
        "Mousewheel scroll speed", {"0.5x", "0.75x", "Default", "1.5x", "2x"},
        s.mouseScrollMultiplier,
        [](auto val) {
            if (val == 1)
                return QString("Default");
            else
                return QString::number(val) + "x";
        },
        [](auto args) {
            return fuzzyToFloat(args.value, 1.f);
        });
    layout.addCheckbox("Smooth scrolling", s.enableSmoothScrolling);
    layout.addCheckbox("Smooth scrolling on new messages",
                       s.enableSmoothScrollingNewMessages);
    layout.addCheckbox("Show input when it's empty", s.showEmptyInput);
    layout.addCheckbox("Show message length while typing", s.showMessageLength);
    layout.addCheckbox("Allow sending duplicate messages",
                       s.allowDuplicateMessages);

    layout.addTitle("Rainbow username colors");
    layout.addCheckbox(
        "Change color to create a rainbow effect before sending each message",
        s.rainbowMessages);
    layout.addCheckbox(
        "Reduce rate limit to account for sending a /color message "
        "everytime\n(Disable if you have a verified bot account)",
        s.rainbowMessagesReduceRatelimit);
    layout.addCheckbox(
        "Suppress color changed notices when rainbow color is enabled",
        s.rainbowMessagesDisableChangedMessage);
    layout.addCheckbox(
        "Use true rainbow colors (requires Twitch Prime or Turbo)",
        s.rainbowMessagesPrime);
    layout.addIntInput("Rainbow speed (HSL hue increase per new color)",
                       s.rainbowSpeed, 1, 100, 1);
<<<<<<< HEAD
=======
    layout.addIntInput("Rainbow starting color (HSL hue)",
                       s.rainbowStartingHue, 0, 359, 1);
>>>>>>> 1507a8c2

    layout.addTitle("Messages");
    layout.addCheckbox("Separate with lines", s.separateMessages);
    layout.addCheckbox("Alternate background color", s.alternateMessages);
    layout.addCheckbox("Show deleted messages", s.hideModerated, true);
    layout.addDropdown<QString>(
        "Timestamp format (a = am/pm, zzz = milliseconds)",
        {"Disable", "h:mm", "hh:mm", "h:mm a", "hh:mm a", "h:mm:ss", "hh:mm:ss",
         "h:mm:ss a", "hh:mm:ss a", "h:mm:ss.zzz", "h:mm:ss.zzz a",
         "hh:mm:ss.zzz", "hh:mm:ss.zzz a"},
        s.timestampFormat,
        [](auto val) {
            return getSettings()->showTimestamps.getValue()
                       ? val
                       : QString("Disable");
        },
        [](auto args) {
            getSettings()->showTimestamps.setValue(args.index != 0);

            return args.index == 0 ? getSettings()->timestampFormat.getValue()
                                   : args.value;
        });
    layout.addDropdown<int>(
        "Limit message height",
        {"Never", "2 lines", "3 lines", "4 lines", "5 lines"},
        s.collpseMessagesMinLines,
        [](auto val) {
            return val ? QString::number(val) + " lines" : QString("Never");
        },
        [](auto args) {
            return fuzzyToInt(args.value, 0);
        });
    layout.addSeperator();
    layout.addCheckbox("Draw a line below the most recent message before "
                       "switching applications.",
                       s.showLastMessageIndicator);
    layout.addDropdown<std::underlying_type<Qt::BrushStyle>::type>(
        "Line style", {"Dotted", "Solid"}, s.lastMessagePattern,
        [](int value) {
            switch (value)
            {
                case Qt::VerPattern:
                    return 0;
                case Qt::SolidPattern:
                default:
                    return 1;
            }
        },
        [](DropdownArgs args) {
            switch (args.index)
            {
                case 0:
                    return Qt::VerPattern;
                case 1:
                default:
                    return Qt::SolidPattern;
            }
        },
        false);
    layout.addColorButton("Line color",
                          QColor(getSettings()->lastMessageColor.getValue()),
                          getSettings()->lastMessageColor);

    layout.addTitle("Emotes");
    layout.addCheckbox("Enable", s.enableEmoteImages);
    layout.addCheckbox("Animate", s.animateEmotes);
    layout.addCheckbox("Animate only when Chatterino is focused",
                       s.animationsWhenFocused);
    layout.addCheckbox("Enable emote auto-completion by typing :",
                       s.emoteCompletionWithColon);
    layout.addDropdown<float>(
        "Size", {"0.5x", "0.75x", "Default", "1.25x", "1.5x", "2x"},
        s.emoteScale,
        [](auto val) {
            if (val == 1)
                return QString("Default");
            else
                return QString::number(val) + "x";
        },
        [](auto args) {
            return fuzzyToFloat(args.value, 1.f);
        });

    layout.addCheckbox("Remove spaces between emotes",
                       s.removeSpacesBetweenEmotes);
    layout.addDropdown<int>(
        "Show info on hover", {"Don't show", "Always show", "Hold shift"},
        s.emotesTooltipPreview,
        [](int index) {
            return index;
        },
        [](auto args) {
            return args.index;
        },
        false);
    layout.addDropdown("Emoji style",
                       {
                           "Twitter",
                           "Facebook",
                           "Apple",
                           "Google",
                       },
                       s.emojiSet);

    layout.addTitle("Streamer Mode");
    layout.addDescription(
        "Chatterino can automatically change behavior if it detects that \"OBS "
        "Studio\" is running.\nSelect which things you want to change while "
        "streaming");

    ComboBox *dankDropdown =
        layout.addDropdown<std::underlying_type<StreamerModeSetting>::type>(
            "Enable Streamer Mode",
            {"Disabled", "Enabled", "Automatic (Detect OBS)"},
            s.enableStreamerMode,
            [](int value) {
                return value;
            },
            [](DropdownArgs args) {
                return static_cast<StreamerModeSetting>(args.index);
            },
            false);
    dankDropdown->setMinimumWidth(dankDropdown->minimumSizeHint().width() + 10);

    layout.addCheckbox("Hide usercard avatars",
                       s.streamerModeHideUsercardAvatars);
    layout.addCheckbox("Hide link thumbnails",
                       s.streamerModeHideLinkThumbnails);
    layout.addCheckbox(
        "Hide viewer count and stream length while hovering over split header",
        s.streamerModeHideViewerCountAndDuration);
    layout.addCheckbox("Mute mention sounds", s.streamerModeMuteMentions);
    layout.addCheckbox("Suppress Live Notifications",
                       s.streamerModeSuppressLiveNotifications);

    layout.addTitle("Link Previews");
    layout.addDescription(
        "Extra information like \"youtube video stats\" or title of webpages "
        "can be loaded for all links if enabled. Optionally you can also show "
        "thumbnails for emotes, videos and more. The information is pulled "
        "from our servers. The Link Previews are loaded through <a "
        "href=\"https://github.com/Chatterino/api\">an API</a> hosted by the "
        "Chatterino developers. These are the API <a "
        "href=\"https://braize.pajlada.com/chatterino/legal/"
        "terms-of-service\">Terms of Services</a> and <a "
        "href=\"https://braize.pajlada.com/chatterino/legal/"
        "privacy-policy\">Privacy Policy</a>.");
    layout.addCheckbox("Enable", s.linkInfoTooltip);
    layout.addDropdown<int>(
        "Also show thumbnails if available",
        {"Off", "Small", "Medium", "Large"}, s.thumbnailSize,
        [](auto val) {
            if (val == 0)
                return QString("Off");
            else if (val == 100)
                return QString("Small");
            else if (val == 200)
                return QString("Medium");
            else if (val == 300)
                return QString("Large");
            else
                return QString::number(val);
        },
        [](auto args) {
            if (args.value == "Small")
                return 100;
            else if (args.value == "Medium")
                return 200;
            else if (args.value == "Large")
                return 300;

            return fuzzyToInt(args.value, 0);
        });
    layout.addDropdown<int>(
        "Show thumbnails of streams", {"Off", "Small", "Medium", "Large"},
        s.thumbnailSizeStream,
        [](auto val) {
            if (val == 0)
                return QString("Off");
            else if (val == 1)
                return QString("Small");
            else if (val == 2)
                return QString("Medium");
            else if (val == 3)
                return QString("Large");
            else
                return QString::number(val);
        },
        [](auto args) {
            if (args.value == "Small")
                return 1;
            else if (args.value == "Medium")
                return 2;
            else if (args.value == "Large")
                return 3;

            return fuzzyToInt(args.value, 0);
        });

    layout.addNavigationSpacing();
    layout.addTitle("Beta");
    if (Version::instance().isSupportedOS())
    {
        layout.addDescription(
            "You can receive updates earlier by ticking the box below. Report "
            "issues <a href='https://chatterino.com/link/issues'>here</a>.");
        layout.addCheckbox("Receive beta updates", s.betaUpdates);
    }
    else
    {
        layout.addDescription(
            "Your operating system is not officially supplied with builds. For "
            "updates, please rebuild Chatterino from sources. Report "
            "issues <a href='https://chatterino.com/link/issues'>here</a>.");
    }

#ifdef Q_OS_WIN
    layout.addTitle("Browser Integration");
    layout.addDescription("The browser extension replaces the default "
                          "Twitch.tv chat with Chatterino.");

    {
        if (auto err = nmIpcError().get())
        {
            layout.addDescription(
                "An error happened during initialization of the "
                "browser extension: " +
                *err);
        }
    }

    layout.addDescription(formatRichNamedLink(
        CHROME_EXTENSION_LINK,
        "Download for Google Chrome and similar browsers."));
    layout.addDescription(
        formatRichNamedLink(FIREFOX_EXTENSION_LINK, "Download for Firefox"));

    layout.addDescription("Chatterino only attaches to known browsers to avoid "
                          "attaching to other windows by accident.");
    layout.addCheckbox("Attach to any browser (may cause issues)",
                       s.attachExtensionToAnyProcess);
#endif

    layout.addTitle("AppData & Cache");

    layout.addSubtitle("Application Data");
    layout.addDescription("All local files like settings and cache files are "
                          "store in this directory.");
    layout.addButton("Open AppData directory", [] {
#ifdef Q_OS_DARWIN
        QDesktopServices::openUrl("file://" + getPaths()->rootAppDataDirectory);
#else
        QDesktopServices::openUrl(getPaths()->rootAppDataDirectory);
#endif
    });

    layout.addSubtitle("Temporary files (Cache)");
    layout.addDescription(
        "Files that are used often (such as emotes) are saved to disk to "
        "reduce bandwidth usage and to speed up loading.");

    auto cachePathLabel = layout.addDescription("placeholder :D");
    getSettings()->cachePath.connect([cachePathLabel](const auto &,
                                                      auto) mutable {
        QString newPath = getPaths()->cacheDirectory();

        QString pathShortened = "Cache saved at <a href=\"file:///" + newPath +
                                "\"><span style=\"color: white;\">" +
                                shortenString(newPath, 50) + "</span></a>";
        cachePathLabel->setText(pathShortened);
        cachePathLabel->setToolTip(newPath);
    });

    // Choose and reset buttons
    {
        auto box = new QHBoxLayout;

        box->addWidget(layout.makeButton("Choose cache path", [this]() {
            getSettings()->cachePath = QFileDialog::getExistingDirectory(this);
        }));
        box->addWidget(layout.makeButton("Reset", []() {
            getSettings()->cachePath = "";
        }));
        box->addWidget(layout.makeButton("Clear Cache", [&layout]() {
            auto reply = QMessageBox::question(
                layout.window(), "Clear cache",
                "Are you sure that you want to clear your cache? Emotes may "
                "take longer to load next time Chatterino is started.",
                QMessageBox::Yes | QMessageBox::No);

            if (reply == QMessageBox::Yes)
            {
                auto cacheDir = QDir(getPaths()->cacheDirectory());
                cacheDir.removeRecursively();
                cacheDir.mkdir(getPaths()->cacheDirectory());
            }
        }));
        box->addStretch(1);

        layout.addLayout(box);
    }

    layout.addTitle("Advanced");

    layout.addSubtitle("Chat title");
    layout.addDescription("In live channels show:");
    layout.addCheckbox("Uptime", s.headerUptime);
    layout.addCheckbox("Viewer count", s.headerViewerCount);
    layout.addCheckbox("Category", s.headerGame);
    layout.addCheckbox("Title", s.headerStreamTitle);

    layout.addSubtitle("R9K");
    layout.addDescription("Hide similar messages. Toggle hidden "
                          "messages by pressing Ctrl+H.");
    layout.addCheckbox("Hide similar messages", s.similarityEnabled);
    //layout.addCheckbox("Gray out matches", s.colorSimilarDisabled);
    layout.addCheckbox("By the same user", s.hideSimilarBySameUser);
    layout.addCheckbox("Hide my own messages", s.hideSimilarMyself);
    layout.addCheckbox("Receive notification sounds from hidden messages",
                       s.shownSimilarTriggerHighlights);
    s.hideSimilar.connect(
        []() {
            getApp()->windows->forceLayoutChannelViews();
        },
        false);
    layout.addDropdown<float>(
        "Similarity threshold", {"0.5", "0.75", "0.9"}, s.similarityPercentage,
        [](auto val) {
            return QString::number(val);
        },
        [](auto args) {
            return fuzzyToFloat(args.value, 0.9f);
        });
    layout.addDropdown<int>(
        "Maximum delay between messages",
        {"5s", "10s", "15s", "30s", "60s", "120s"}, s.hideSimilarMaxDelay,
        [](auto val) {
            return QString::number(val) + "s";
        },
        [](auto args) {
            return fuzzyToInt(args.value, 5);
        });
    layout.addDropdown<int>(
        "Amount of previous messages to check", {"1", "2", "3", "4", "5"},
        s.hideSimilarMaxMessagesToCheck,
        [](auto val) {
            return QString::number(val);
        },
        [](auto args) {
            return fuzzyToInt(args.value, 3);
        });

    layout.addSubtitle("Visible badges");
    layout.addCheckbox("Authority (staff, admin)", s.showBadgesGlobalAuthority);
    layout.addCheckbox("Predictions", s.showBadgesPredictions);
    layout.addCheckbox("Channel (broadcaster, moderator)",
                       s.showBadgesChannelAuthority);
    layout.addCheckbox("Subscriber ", s.showBadgesSubscription);
    layout.addCheckbox("Vanity (prime, bits, subgifter)", s.showBadgesVanity);
    layout.addCheckbox("Chatterino", s.showBadgesChatterino);
    layout.addCheckbox("Dankerino", s.showBadgesDankerino);
    layout.addCheckbox("SevenTV", s.showBadgesSeventv);
    layout.addCheckbox("FrankerFaceZ (Bot, FFZ Supporter, FFZ Developer)",
                       s.showBadgesFfz);
    layout.addSeperator();
    layout.addCheckbox("Use custom FrankerFaceZ moderator badges",
                       s.useCustomFfzModeratorBadges);
    layout.addCheckbox("Use custom FrankerFaceZ VIP badges",
                       s.useCustomFfzVipBadges);

    layout.addSubtitle("Miscellaneous");

    if (supportsIncognitoLinks())
    {
        layout.addCheckbox("Open links in incognito/private mode",
                           s.openLinksIncognito);
    }

    layout.addCheckbox("Restart on crash", s.restartOnCrash);

#if defined(Q_OS_LINUX) && !defined(NO_QTKEYCHAIN)
    if (!getPaths()->isPortable())
    {
        layout.addCheckbox(
            "Use libsecret/KWallet/Gnome keychain to secure passwords",
            s.useKeyring);
    }
#endif

    layout.addCheckbox("Show moderation messages", s.hideModerationActions,
                       true);
    layout.addCheckbox("Show deletions of single messages",
                       s.hideDeletionActions, true);
    layout.addCheckbox("Colorize users without color set (gray names)",
                       s.colorizeNicknames);
    layout.addCheckbox("Mention users with a comma (User,)",
                       s.mentionUsersWithComma);
    layout.addCheckbox("Show joined users (< 1000 chatters)", s.showJoins);
    layout.addCheckbox("Show parted users (< 1000 chatters)", s.showParts);
    layout.addCheckbox("Automatically close user popup when it loses focus",
                       s.autoCloseUserPopup);
    layout.addCheckbox("Lowercase domains (anti-phishing)", s.lowercaseDomains);
    layout.addCheckbox("Bold @usernames", s.boldUsernames);
    layout.addCheckbox("Color @usernames", s.colorUsernames);
    layout.addCheckbox("Try to find usernames without @ prefix",
                       s.findAllUsernames);
    layout.addCheckbox("Show username autocompletion popup menu",
                       s.showUsernameCompletionMenu);
    const QStringList usernameDisplayModes = {"Username", "Localized name",
                                              "Username and localized name"};

    ComboBox *nameDropdown =
        layout.addDropdown<std::underlying_type<UsernameDisplayMode>::type>(
            "Username style", usernameDisplayModes, s.usernameDisplayMode,
            [usernameDisplayModes](auto val) {
                return usernameDisplayModes.at(val - 1);
                // UsernameDisplayMode enum indexes from 1
            },
            [](auto args) {
                return args.index + 1;
            },
            false);
    nameDropdown->setMinimumWidth(nameDropdown->minimumSizeHint().width());

    layout.addDropdown<float>(
        "Username font weight", {"50", "Default", "75", "100"}, s.boldScale,
        [](auto val) {
            if (val == 63)
                return QString("Default");
            else
                return QString::number(val);
        },
        [](auto args) {
            return fuzzyToFloat(args.value, 63.f);
        });
    layout.addCheckbox("Double click to open links and other elements in chat",
                       s.linksDoubleClickOnly);
    layout.addCheckbox("Unshorten links", s.unshortLinks);

    layout.addCheckbox(
        "Only search for emote autocompletion at the start of emote names",
        s.prefixOnlyEmoteCompletion);
    layout.addCheckbox("Only search for username autocompletion with an @",
                       s.userCompletionOnlyWithAt);

    layout.addCheckbox("Show Twitch whispers inline", s.inlineWhispers);
    layout.addCheckbox("Highlight received inline whispers",
                       s.highlightInlineWhispers);
    layout.addCheckbox("Load message history on connect",
                       s.loadTwitchMessageHistoryOnConnect);
    // TODO: Change phrasing to use better english once we can tag settings, right now it's kept as history instead of historical so that the setting shows up when the user searches for history
    layout.addIntInput("Max number of history messages to load on connect",
                       s.twitchMessageHistoryLimit, 10, 800, 10);

    layout.addCheckbox("Enable experimental IRC support (requires restart)",
                       s.enableExperimentalIrc);
    layout.addCheckbox("Show unhandled IRC messages",
                       s.showUnhandledIrcMessages);
    layout.addDropdown<int>(
        "Stack timeouts", {"Stack", "Stack until timeout", "Don't stack"},
        s.timeoutStackStyle,
        [](int index) {
            return index;
        },
        [](auto args) {
            return args.index;
        },
        false);
    layout.addCheckbox("Combine multiple bit tips into one", s.stackBits);
    layout.addCheckbox("Messages in /mentions highlights tab",
                       s.highlightMentions);

    layout.addStretch();

    // invisible element for width
    auto inv = new BaseWidget(this);
    //    inv->setScaleIndependantWidth(600);
    layout.addWidget(inv);
}

void GeneralPage::initExtra()
{
    /// update cache path
    if (this->cachePath_)
    {
        getSettings()->cachePath.connect(
            [cachePath = this->cachePath_](const auto &, auto) mutable {
                QString newPath = getPaths()->cacheDirectory();

                QString pathShortened = "Current location: <a href=\"file:///" +
                                        newPath + "\">" +
                                        shortenString(newPath, 50) + "</a>";

                cachePath->setText(pathShortened);
                cachePath->setToolTip(newPath);
            });
    }
}

QString GeneralPage::getFont(const DropdownArgs &args) const
{
    if (args.combobox->currentIndex() == args.combobox->count() - 1)
    {
        args.combobox->setCurrentIndex(0);
        args.combobox->setEditText("Choosing...");
        QFontDialog dialog(getApp()->fonts->getFont(FontStyle::ChatMedium, 1.));

        dialog.setWindowFlag(Qt::WindowStaysOnTopHint);

        auto ok = bool();
        auto font = dialog.getFont(&ok);

        if (ok)
            return font.family();
        else
            return args.combobox->itemText(0);
    }
    return args.value;
}

}  // namespace chatterino<|MERGE_RESOLUTION|>--- conflicted
+++ resolved
@@ -247,11 +247,8 @@
         s.rainbowMessagesPrime);
     layout.addIntInput("Rainbow speed (HSL hue increase per new color)",
                        s.rainbowSpeed, 1, 100, 1);
-<<<<<<< HEAD
-=======
     layout.addIntInput("Rainbow starting color (HSL hue)",
                        s.rainbowStartingHue, 0, 359, 1);
->>>>>>> 1507a8c2
 
     layout.addTitle("Messages");
     layout.addCheckbox("Separate with lines", s.separateMessages);
