#include "AboutPage.hpp"

#include "common/Modes.hpp"
#include "common/QLogging.hpp"
#include "common/Version.hpp"
#include "util/LayoutCreator.hpp"
#include "util/RemoveScrollAreaBackground.hpp"
#include "widgets/BasePopup.hpp"
#include "widgets/helper/SignalLabel.hpp"

#include <QFormLayout>
#include <QGroupBox>
#include <QLabel>
#include <QTextEdit>
#include <QTextStream>
#include <QVBoxLayout>

#define PIXMAP_WIDTH 500

#define LINK_CHATTERINO_WIKI "https://wiki.chatterino.com"
#define LINK_DONATE "https://streamelements.com/fourtf/tip"
#define LINK_CHATTERINO_FEATURES "https://chatterino.com/#features"
#define LINK_CHATTERINO_DISCORD "https://discord.gg/7Y5AYhAK4z"

namespace chatterino {

AboutPage::AboutPage()
{
    LayoutCreator<AboutPage> layoutCreator(this);

    auto scroll = layoutCreator.emplace<QScrollArea>();
    auto widget = scroll.emplaceScrollAreaWidget();
    removeScrollAreaBackground(scroll.getElement(), widget.getElement());

    auto layout = widget.setLayoutType<QVBoxLayout>();
    {
        QPixmap pixmap;
        pixmap.load(":/settings/aboutlogo.png");

        auto logo = layout.emplace<QLabel>().assign(&this->logo_);
        logo->setPixmap(pixmap);
        if (pixmap.width() != 0)
        {
            logo->setFixedSize(PIXMAP_WIDTH,
                               PIXMAP_WIDTH * pixmap.height() / pixmap.width());
        }
        logo->setScaledContents(true);

        // this does nothing
        //        QPalette palette;
        //        palette.setColor(QPalette::Text, Qt::white);
        //        palette.setColor(QPalette::Link, "#a5cdff");
        //        palette.setColor(QPalette::LinkVisited, "#a5cdff");

        /*auto xd = layout.emplace<QGroupBox>("Created by...");
        {
            auto created = xd.emplace<QLabel>();
            {
                created->setText("Created by <a
        href=\"https://github.com/fourtf\">fourtf</a><br>" "with big help from
        pajlada."); created->setTextFormat(Qt::RichText);
                created->setTextInteractionFlags(Qt::TextBrowserInteraction |
                                                 Qt::LinksAccessibleByKeyboard |
                                                 Qt::LinksAccessibleByKeyboard);
                created->setOpenExternalLinks(true);
                //        created->setPalette(palette);
            }

            //            auto github = xd.emplace<QLabel>();
            //            {
            //                github->setText(
            //                    "<a
        href=\"https://github.com/fourtf/chatterino2\">Chatterino on
            //                    Github</a>");
            //                github->setTextFormat(Qt::RichText);
            // github->setTextInteractionFlags(Qt::TextBrowserInteraction |
            // Qt::LinksAccessibleByKeyboard |
            // Qt::LinksAccessibleByKeyboard);
            //                github->setOpenExternalLinks(true);
            //                //        github->setPalette(palette);
            //            }
        }*/

        // Version
        auto versionInfo = layout.emplace<QGroupBox>("Version");
        {
            auto version = Version::instance();
            QString text = QString("%1 (commit %2%3)")
                               .arg(version.fullVersion())
                               .arg("<a "
                                    "href=\"https://github.com/Chatterino/"
                                    "chatterino2/commit/" +
                                    version.commitHash() + "\">" +
                                    version.commitHash() + "</a>")
                               .arg(Modes::instance().isNightly
                                        ? ", " + version.dateOfBuild()
                                        : "");

            auto versionLabel = versionInfo.emplace<QLabel>(text);
            versionLabel->setOpenExternalLinks(true);
            versionLabel->setTextInteractionFlags(Qt::TextSelectableByMouse |
                                                  Qt::LinksAccessibleByMouse);
        }

        // About Chatterino
        auto aboutChatterino = layout.emplace<QGroupBox>("About Chatterino...");
        {
            auto l = aboutChatterino.emplace<QVBoxLayout>();

            // clang-format off
            l.emplace<QLabel>("Chatterino Wiki can be found <a href=\"" LINK_CHATTERINO_WIKI "\">here</a>")->setOpenExternalLinks(true);
            l.emplace<QLabel>("Support <a href=\"" LINK_DONATE "\">Chatterino</a>")->setOpenExternalLinks(true);
            l.emplace<QLabel>("All about Chatterino's <a href=\"" LINK_CHATTERINO_FEATURES "\">features</a>")->setOpenExternalLinks(true);
            l.emplace<QLabel>("Join the official Chatterino <a href=\"" LINK_CHATTERINO_DISCORD "\">Discord</a>")->setOpenExternalLinks(true);
            // clang-format on
        }

        // Licenses
        auto licenses =
            layout.emplace<QGroupBox>("Open source software used...");
        {
            auto form = licenses.emplace<QFormLayout>();

            addLicense(form.getElement(), "Qt Framework", "https://www.qt.io",
                       ":/licenses/qt_lgpl-3.0.txt");
            addLicense(form.getElement(), "Boost", "https://www.boost.org/",
                       ":/licenses/boost_boost.txt");
            addLicense(form.getElement(), "LibCommuni",
                       "https://github.com/communi/libcommuni",
                       ":/licenses/libcommuni_BSD3.txt");
            addLicense(form.getElement(), "OpenSSL", "https://www.openssl.org/",
                       ":/licenses/openssl.txt");
            addLicense(form.getElement(), "RapidJson", "http://rapidjson.org/",
                       ":/licenses/rapidjson.txt");
            addLicense(form.getElement(), "Pajlada/Settings",
                       "https://github.com/pajlada/settings",
                       ":/licenses/pajlada_settings.txt");
            addLicense(form.getElement(), "Pajlada/Signals",
                       "https://github.com/pajlada/signals",
                       ":/licenses/pajlada_signals.txt");
            addLicense(form.getElement(), "Websocketpp",
                       "https://www.zaphoyd.com/websocketpp/",
                       ":/licenses/websocketpp.txt");
            addLicense(form.getElement(), "QtKeychain",
                       "https://github.com/frankosterfeld/qtkeychain",
                       ":/licenses/qtkeychain.txt");
            addLicense(form.getElement(), "lrucache",
                       "https://github.com/lamerman/cpp-lru-cache",
                       ":/licenses/lrucache.txt");
        }

        // Attributions
        auto attributions = layout.emplace<QGroupBox>("Attributions...");
        {
            auto l = attributions.emplace<QVBoxLayout>();

            // clang-format off
            l.emplace<QLabel>("Twemoji emojis provided by <a href=\"https://github.com/twitter/twemoji\">Twitter's Twemoji</a>")->setOpenExternalLinks(true);
            l.emplace<QLabel>("Facebook emojis provided by <a href=\"https://facebook.com\">Facebook</a>")->setOpenExternalLinks(true);
            l.emplace<QLabel>("Apple emojis provided by <a href=\"https://apple.com\">Apple</a>")->setOpenExternalLinks(true);
            l.emplace<QLabel>("Google emojis provided by <a href=\"https://google.com\">Google</a>")->setOpenExternalLinks(true);
            l.emplace<QLabel>("Emoji datasource provided by <a href=\"https://www.iamcal.com/\">Cal Henderson</a>"
                              "(<a href=\"https://github.com/iamcal/emoji-data/blob/master/LICENSE\">show license</a>)")->setOpenExternalLinks(true);
<<<<<<< HEAD
            l.emplace<QLabel>("Twitch emote data provided by <a href=\"https://twitchemotes.com/\">twitchemotes.com</a> through the <a href=\"https://github.com/Chatterino/api\">Chatterino API</a>")->setOpenExternalLinks(true);
            l.emplace<QLabel>("GraphQL Logo is licensed under <a href=\"https://github.com/graphql/graphql-spec/issues/398#issuecomment-426844088\">CC-BY-4.0</a>)")->setOpenExternalLinks(true);
=======
>>>>>>> b3bb7e2d
            // clang-format on
        }

        // Contributors
        auto contributors = layout.emplace<QGroupBox>("Contributors");
        {
            auto l = contributors.emplace<QVBoxLayout>();

            QFile contributorsFile(":/contributors.txt");
            contributorsFile.open(QFile::ReadOnly);

            QTextStream stream(&contributorsFile);
            stream.setCodec("UTF-8");

            QString line;

            while (stream.readLineInto(&line))
            {
                if (line.isEmpty() || line.startsWith('#'))
                {
                    continue;
                }

                QStringList contributorParts = line.split("|");

                if (contributorParts.size() != 4)
                {
                    qCDebug(chatterinoWidget)
                        << "Missing parts in line" << line;
                    continue;
                }

                QString username = contributorParts[0].trimmed();
                QString url = contributorParts[1].trimmed();
                QString avatarUrl = contributorParts[2].trimmed();
                QString role = contributorParts[3].trimmed();

                auto *usernameLabel =
                    new QLabel("<a href=\"" + url + "\">" + username + "</a>");
                usernameLabel->setOpenExternalLinks(true);
                auto *roleLabel = new QLabel(role);

                auto contributorBox2 = l.emplace<QHBoxLayout>();

                const auto addAvatar = [&avatarUrl, &contributorBox2] {
                    if (!avatarUrl.isEmpty())
                    {
                        QPixmap avatarPixmap;
                        avatarPixmap.load(avatarUrl);

                        auto avatar = contributorBox2.emplace<QLabel>();
                        avatar->setPixmap(avatarPixmap);
                        avatar->setFixedSize(64, 64);
                        avatar->setScaledContents(true);
                    }
                };

                const auto addLabels = [&contributorBox2, &usernameLabel,
                                        &roleLabel] {
                    auto labelBox = new QVBoxLayout();
                    contributorBox2->addLayout(labelBox);

                    labelBox->addWidget(usernameLabel);
                    labelBox->addWidget(roleLabel);
                };

                addLabels();
                addAvatar();
            }
        }
    }

    auto buildInfo = QStringList();
    buildInfo += "Qt " QT_VERSION_STR;
#ifdef USEWINSDK
    buildInfo += "Windows SDK";
#endif
#ifdef _MSC_FULL_VER
    buildInfo += "MSVC " + QString::number(_MSC_FULL_VER, 10);
#endif

    auto buildText = QString("Built with " + buildInfo.join(", "));
    layout.emplace<QLabel>(buildText);
    auto advancedButton =
        layout.emplace<QPushButton>("Enable advanced Dankerino settings");
    QObject::connect(
        advancedButton.getElement(), &QPushButton::clicked,
        [bttn = advancedButton.getElement()] {
            getSettings()->dankerinoThreeLetterApiEasterEgg.setValue(true);
            bttn->setText("now restart your client");
            bttn->setEnabled(false);
        });

    layout->addStretch(1);
}

void AboutPage::addLicense(QFormLayout *form, const QString &name,
                           const QString &website, const QString &licenseLink)
{
    auto *a = new QLabel("<a href=\"" + website + "\">" + name + "</a>");
    a->setOpenExternalLinks(true);
    auto *b = new QLabel("<a href=\"" + licenseLink + "\">show license</a>");
    QObject::connect(
        b, &QLabel::linkActivated, [parent = this, name, licenseLink] {
            auto window =
                new BasePopup(BaseWindow::Flags::EnableCustomFrame, parent);
            window->setWindowTitle("Chatterino - License for " + name);
            window->setAttribute(Qt::WA_DeleteOnClose);
            auto layout = new QVBoxLayout();
            auto *edit = new QTextEdit;

            QFile file(licenseLink);
            file.open(QIODevice::ReadOnly);
            edit->setText(file.readAll());
            edit->setReadOnly(true);

            layout->addWidget(edit);

            window->getLayoutContainer()->setLayout(layout);
            window->show();
        });

    form->addRow(a, b);
}

}  // namespace chatterino<|MERGE_RESOLUTION|>--- conflicted
+++ resolved
@@ -161,11 +161,7 @@
             l.emplace<QLabel>("Google emojis provided by <a href=\"https://google.com\">Google</a>")->setOpenExternalLinks(true);
             l.emplace<QLabel>("Emoji datasource provided by <a href=\"https://www.iamcal.com/\">Cal Henderson</a>"
                               "(<a href=\"https://github.com/iamcal/emoji-data/blob/master/LICENSE\">show license</a>)")->setOpenExternalLinks(true);
-<<<<<<< HEAD
-            l.emplace<QLabel>("Twitch emote data provided by <a href=\"https://twitchemotes.com/\">twitchemotes.com</a> through the <a href=\"https://github.com/Chatterino/api\">Chatterino API</a>")->setOpenExternalLinks(true);
             l.emplace<QLabel>("GraphQL Logo is licensed under <a href=\"https://github.com/graphql/graphql-spec/issues/398#issuecomment-426844088\">CC-BY-4.0</a>)")->setOpenExternalLinks(true);
-=======
->>>>>>> b3bb7e2d
             // clang-format on
         }
 
