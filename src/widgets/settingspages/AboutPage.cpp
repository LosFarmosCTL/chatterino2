--- conflicted
+++ resolved
@@ -195,7 +195,6 @@
         }
     }
 
-<<<<<<< HEAD
     auto buildInfo = QStringList();
     buildInfo += "Qt " QT_VERSION_STR;
 #ifdef USEWINSDK
@@ -217,8 +216,6 @@
             bttn->setEnabled(false);
         });
 
-=======
->>>>>>> 9219647b
     layout->addStretch(1);
 }
 
