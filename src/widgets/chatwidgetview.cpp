--- conflicted
+++ resolved
@@ -356,21 +356,15 @@
     QPainter painter(buffer);
 
     // draw background
-<<<<<<< HEAD
+    // if (this->selectionMin.messageIndex <= messageIndex &&
+    //    this->selectionMax.messageIndex >= messageIndex) {
+    //    painter.fillRect(buffer->rect(), QColor(24, 55, 25));
+    //} else {
     painter.fillRect(buffer->rect(),
                      (messageRef->getMessage()->getCanHighlightTab())
                          ? this->colorScheme.ChatBackgroundHighlighted
                          : this->colorScheme.ChatBackground);
-=======
-    // if (this->selectionMin.messageIndex <= messageIndex &&
-    //    this->selectionMax.messageIndex >= messageIndex) {
-    //    painter.fillRect(buffer->rect(), QColor(24, 55, 25));
-    //} else {
-    painter.fillRect(buffer->rect(), (messageRef->getMessage()->getCanHighlightTab())
-                                         ? this->colorScheme.ChatBackgroundHighlighted
-                                         : this->colorScheme.ChatBackground);
     //}
->>>>>>> 6ec8f6e0
 
     // draw selection
     if (!selection.isEmpty()) {
