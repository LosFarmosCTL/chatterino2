#pragma once

#include "channel.hpp"
#include "messages/limitedqueuesnapshot.hpp"
#include "messages/messageref.hpp"
#include "messages/word.hpp"
#include "messages/wordpart.hpp"
#include "widgets/basewidget.hpp"
#include "widgets/chatwidgetheader.hpp"
#include "widgets/chatwidgetinput.hpp"
#include "widgets/chatwidgetview.hpp"

#include <QFont>
#include <QShortcut>
#include <QVBoxLayout>
#include <QWidget>
#include <boost/property_tree/ptree.hpp>
#include <boost/signals2/connection.hpp>

namespace chatterino {

class ChannelManager;
class ColorScheme;
class CompletionManager;

namespace widgets {

class NotebookPage;

// Each ChatWidget consists of three sub-elements that handle their own part of the chat widget:
// ChatWidgetHeader
//   - Responsible for rendering which channel the ChatWidget is in, and the menu in the top-left of
//     the chat widget
// ChatWidgetView
//   - Responsible for rendering all chat messages, and the scrollbar
// ChatWidgetInput
//   - Responsible for rendering and handling user text input
//
// Each sub-element has a reference to the parent Chat Widget
class ChatWidget : public BaseWidget
{
    Q_OBJECT

public:
    ChatWidget(ChannelManager &_channelManager, NotebookPage *parent);
    ~ChatWidget();

    std::shared_ptr<Channel> getChannel() const;
    std::shared_ptr<Channel> &getChannelRef();

    bool showChangeChannelPopup(const char *dialogTitle, bool empty = false);
    messages::LimitedQueueSnapshot<messages::SharedMessageRef> getMessagesSnapshot();
    void layoutMessages(bool forceUpdate = false);
    void updateGifEmotes();

    void giveFocus(Qt::FocusReason reason);
    bool hasFocus() const;

protected:
    virtual void paintEvent(QPaintEvent *) override;

public:
    ChannelManager &channelManager;
    CompletionManager &completionManager;

    pajlada::Settings::Setting<std::string> channelName;

private:
    void setChannel(std::shared_ptr<Channel> newChannel);
    void detachChannel();

    void channelNameUpdated(const std::string &newChannelName);

    NotebookPage &parentPage;

    messages::LimitedQueue<messages::SharedMessageRef> messages;

    std::shared_ptr<Channel> channel;

    QVBoxLayout vbox;
    ChatWidgetHeader header;
    ChatWidgetView view;
    ChatWidgetInput input;

    boost::signals2::connection messageAppendedConnection;
    boost::signals2::connection messageRemovedConnection;

public:
    void load(const boost::property_tree::ptree &tree);
    boost::property_tree::ptree save();

public slots:
    // Add new split to the notebook page that this chat widget is in
    // Maybe we should use this chat widget as a hint to where the new split should be created
    void doAddSplit();

    // Close current split (chat widget)
    void doCloseSplit();

    // Show a dialog for changing the current splits/chat widgets channel
    void doChangeChannel();

    // Open popup copy of this chat widget
    // XXX: maybe make current chatwidget a popup instead?
    void doPopup();

    // Clear chat from all messages
    void doClearChat();

    // Open link to twitch channel in default browser
    void doOpenChannel();

    // Open popup player of twitch channel in default browser
    void doOpenPopupPlayer();

    // Open twitch channel stream through streamlink
    void doOpenStreamlink();

<<<<<<< HEAD
    // Copy text from chat
    void doCopy();
=======
    // Open viewer list of the channel
    void doOpenViewerList();
>>>>>>> 6ec8f6e0
};

}  // namespace widgets
}  // namespace chatterino<|MERGE_RESOLUTION|>--- conflicted
+++ resolved
@@ -116,13 +116,11 @@
     // Open twitch channel stream through streamlink
     void doOpenStreamlink();
 
-<<<<<<< HEAD
     // Copy text from chat
     void doCopy();
-=======
+
     // Open viewer list of the channel
     void doOpenViewerList();
->>>>>>> 6ec8f6e0
 };
 
 }  // namespace widgets
