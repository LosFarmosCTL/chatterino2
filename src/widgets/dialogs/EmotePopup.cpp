--- conflicted
+++ resolved
@@ -341,17 +341,13 @@
         *globalChannel, *subChannel, this->channel_->getName());
 
     // global
-<<<<<<< HEAD
     if (getSettings()->enableLoadingSevenTV)
     {
         addEmotes(*globalChannel,
-                  *getApp()->twitch2->getSeventvEmotes().emotes(), "7TV",
+                  *getApp()->twitch->getSeventvEmotes().emotes(), "7TV",
                   MessageElementFlag::SeventvEmote);
     }
-    addEmotes(*globalChannel, *getApp()->twitch2->getBttvEmotes().emotes(),
-=======
     addEmotes(*globalChannel, *getApp()->twitch->getBttvEmotes().emotes(),
->>>>>>> 8247ce72
               "BetterTTV", MessageElementFlag::BttvEmote);
     addEmotes(*globalChannel, *getApp()->twitch->getFfzEmotes().emotes(),
               "FrankerFaceZ", MessageElementFlag::FfzEmote);
@@ -421,7 +417,7 @@
     }
 
     auto seventvGlobalEmotes = this->filterEmoteMap(
-        searchText, getApp()->twitch2->getSeventvEmotes().emotes());
+        searchText, getApp()->twitch->getSeventvEmotes().emotes());
     auto bttvGlobalEmotes = this->filterEmoteMap(
         searchText, getApp()->twitch->getBttvEmotes().emotes());
     auto ffzGlobalEmotes = this->filterEmoteMap(
