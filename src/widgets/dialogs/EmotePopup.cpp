--- conflicted
+++ resolved
@@ -230,13 +230,9 @@
         *globalChannel, *subChannel, _channel->getName());
 
     // global
-<<<<<<< HEAD
-    addEmotes(*globalChannel, *twitchChannel->globalSeventv().emotes(), "7TV",
-              MessageElementFlag::SeventvEmote);
-    addEmotes(*globalChannel, *twitchChannel->globalBttv().emotes(),
-=======
+    addEmotes(*globalChannel, *getApp()->twitch2->getSeventvEmotes().emotes(),
+              "7TV", MessageElementFlag::SeventvEmote);
     addEmotes(*globalChannel, *getApp()->twitch2->getBttvEmotes().emotes(),
->>>>>>> 89b86b94
               "BetterTTV", MessageElementFlag::BttvEmote);
     addEmotes(*globalChannel, *getApp()->twitch2->getFfzEmotes().emotes(),
               "FrankerFaceZ", MessageElementFlag::FfzEmote);
