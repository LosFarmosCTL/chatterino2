#include "UserInfoPopup.hpp"

#include "Application.hpp"
#include "common/Channel.hpp"
#include "common/NetworkRequest.hpp"
#include "common/QLogging.hpp"
#include "controllers/accounts/AccountController.hpp"
#include "controllers/highlights/HighlightBlacklistUser.hpp"
#include "controllers/hotkeys/HotkeyController.hpp"
#include "messages/Message.hpp"
#include "messages/MessageBuilder.hpp"
#include "providers/IvrApi.hpp"
#include "providers/twitch/TwitchChannel.hpp"
#include "providers/twitch/TwitchIrcServer.hpp"
#include "providers/twitch/api/Helix.hpp"
#include "singletons/Resources.hpp"
#include "singletons/Settings.hpp"
#include "singletons/Theme.hpp"
#include "singletons/WindowManager.hpp"
#include "util/Clipboard.hpp"
#include "util/Helpers.hpp"
#include "util/LayoutCreator.hpp"
#include "util/PostToThread.hpp"
#include "util/StreamerMode.hpp"
#include "widgets/Label.hpp"
#include "widgets/Scrollbar.hpp"
#include "widgets/Window.hpp"
#include "widgets/helper/ChannelView.hpp"
#include "widgets/helper/EffectLabel.hpp"
#include "widgets/helper/Line.hpp"
#include "widgets/splits/Split.hpp"

#include <QCheckBox>
#include <QDesktopServices>
#include <QNetworkAccessManager>
#include <QNetworkReply>

const QString TEXT_FOLLOWERS("Followers: %1");
const QString TEXT_CREATED("Created: %1");
const QString TEXT_TITLE("%1's Usercard - #%2");
#define TEXT_USER_ID "ID: "
#define TEXT_UNAVAILABLE "(not available)"

namespace chatterino {
namespace {
    Label *addCopyableLabel(LayoutCreator<QHBoxLayout> box, const char *tooltip,
                            Button **copyButton = nullptr)
    {
        auto label = box.emplace<Label>();
        auto button = box.emplace<Button>();
        if (copyButton != nullptr)
        {
            button.assign(copyButton);
        }
        button->setPixmap(getApp()->themes->buttons.copy);
        button->setScaleIndependantSize(18, 18);
        button->setDim(Button::Dim::Lots);
        button->setToolTip(tooltip);
        QObject::connect(
            button.getElement(), &Button::leftClicked,
            [label = label.getElement()] {
                auto copyText = label->property("copy-text").toString();

                crossPlatformCopy(copyText.isEmpty() ? label->getText()
                                                     : copyText);
            });

        return label.getElement();
    };

    bool checkMessageUserName(const QString &userName, MessagePtr message)
    {
        if (message->flags.has(MessageFlag::Whisper))
            return false;

        bool isSubscription = message->flags.has(MessageFlag::Subscription) &&
                              message->loginName.isEmpty() &&
                              message->messageText.split(" ").at(0).compare(
                                  userName, Qt::CaseInsensitive) == 0;

        bool isModAction =
            message->timeoutUser.compare(userName, Qt::CaseInsensitive) == 0;
        bool isSelectedUser =
            message->loginName.compare(userName, Qt::CaseInsensitive) == 0;

        return (isSubscription || isModAction || isSelectedUser);
    }

    ChannelPtr filterMessages(const QString &userName, ChannelPtr channel)
    {
        LimitedQueueSnapshot<MessagePtr> snapshot =
            channel->getMessageSnapshot();

        ChannelPtr channelPtr;
        if (channel->isTwitchChannel())
        {
            channelPtr = std::make_shared<TwitchChannel>(channel->getName());
        }
        else
        {
            channelPtr = std::make_shared<Channel>(channel->getName(),
                                                   Channel::Type::None);
        }

        for (size_t i = 0; i < snapshot.size(); i++)
        {
            MessagePtr message = snapshot[i];

            auto overrideFlags = boost::optional<MessageFlags>(message->flags);
            overrideFlags->set(MessageFlag::DoNotLog);

            if (checkMessageUserName(userName, message))
            {
                channelPtr->addMessage(message, overrideFlags);
            }
        }

        return channelPtr;
    };

    const auto borderColor = QColor(255, 255, 255, 80);

    int calculateTimeoutDuration(TimeoutButton timeout)
    {
        static const QMap<QString, int> durations{
            {"s", 1}, {"m", 60}, {"h", 3600}, {"d", 86400}, {"w", 604800},
        };
        return timeout.second * durations[timeout.first];
    }

}  // namespace

UserInfoPopup::UserInfoPopup(bool closeAutomatically, QWidget *parent,
                             Split *split)
    : DraggablePopup(closeAutomatically, parent)
    , split_(split)
    , closeAutomatically_(closeAutomatically)
{
    assert(split != nullptr &&
           "split being nullptr causes lots of bugs down the road");
    this->setWindowTitle("Usercard");
    this->setStayInScreenRect(true);
    this->updateFocusLoss();

    HotkeyController::HotkeyMap actions{
        {"delete",
         [this](std::vector<QString>) -> QString {
             this->deleteLater();
             return "";
         }},
        {"scrollPage",
         [this](std::vector<QString> arguments) -> QString {
             if (arguments.size() == 0)
             {
                 qCWarning(chatterinoHotkeys)
                     << "scrollPage hotkey called without arguments!";
                 return "scrollPage hotkey called without arguments!";
             }
             auto direction = arguments.at(0);

             auto &scrollbar = this->ui_.latestMessages->getScrollBar();
             if (direction == "up")
             {
                 scrollbar.offset(-scrollbar.getLargeChange());
             }
             else if (direction == "down")
             {
                 scrollbar.offset(scrollbar.getLargeChange());
             }
             else
             {
                 qCWarning(chatterinoHotkeys) << "Unknown scroll direction";
             }
             return "";
         }},
        {"execModeratorAction",
         [this](std::vector<QString> arguments) -> QString {
             if (arguments.empty())
             {
                 return "execModeratorAction action needs an argument, which "
                        "moderation action to execute, see description in the "
                        "editor";
             }
             auto target = arguments.at(0);
             QString msg;

             // these can't have /timeout/ buttons because they are not timeouts
             if (target == "ban")
             {
                 msg = QString("/ban %1").arg(this->userName_);
             }
             else if (target == "unban")
             {
                 msg = QString("/unban %1").arg(this->userName_);
             }
             else
             {
                 // find and execute timeout button #TARGET

                 bool ok;
                 int buttonNum = target.toInt(&ok);
                 if (!ok)
                 {
                     return QString("Invalid argument for execModeratorAction: "
                                    "%1. Use "
                                    "\"ban\", \"unban\" or the number of the "
                                    "timeout "
                                    "button to execute")
                         .arg(target);
                 }

                 const auto &timeoutButtons =
                     getSettings()->timeoutButtons.getValue();
                 if (timeoutButtons.size() < buttonNum || 0 >= buttonNum)
                 {
                     return QString("Invalid argument for execModeratorAction: "
                                    "%1. Integer out of usable range: [1, %2]")
                         .arg(buttonNum, timeoutButtons.size() - 1);
                 }
                 const auto &button = timeoutButtons.at(buttonNum - 1);
                 msg = QString("/timeout %1 %2")
                           .arg(this->userName_)
                           .arg(calculateTimeoutDuration(button));
             }
             this->underlyingChannel_->sendMessage(msg);
             return "";
         }},

        // these actions make no sense in the context of a usercard, so they aren't implemented
        {"reject", nullptr},
        {"accept", nullptr},
        {"openTab", nullptr},
        {"search", nullptr},
    };

    this->shortcuts_ = getApp()->hotkeys->shortcutsForCategory(
        HotkeyCategory::PopupWindow, actions, this);

    auto layout = LayoutCreator<QWidget>(this->getLayoutContainer())
                      .setLayoutType<QVBoxLayout>();

    // first line
    auto head = layout.emplace<QHBoxLayout>().withoutMargin();
    {
        // avatar
        auto avatar =
            head.emplace<Button>(nullptr).assign(&this->ui_.avatarButton);
        avatar->setScaleIndependantSize(100, 100);
        avatar->setDim(Button::Dim::None);
        QObject::connect(
            avatar.getElement(), &Button::clicked,
            [this](Qt::MouseButton button) {
                switch (button)
                {
                    case Qt::LeftButton: {
                        QDesktopServices::openUrl(QUrl(
                            "https://twitch.tv/" + this->userName_.toLower()));
                    }
                    break;

                    case Qt::RightButton: {
                        // don't raise open context menu if there's no avatar (probably in cases when invalid user's usercard was opened)
                        if (this->avatarUrl_.isEmpty())
                        {
                            return;
                        }

                        static QMenu *previousMenu = nullptr;
                        if (previousMenu != nullptr)
                        {
                            previousMenu->deleteLater();
                            previousMenu = nullptr;
                        }

                        auto menu = new QMenu;
                        previousMenu = menu;

                        auto avatarUrl = this->avatarUrl_;

                        // add context menu actions
                        menu->addAction("Open avatar in browser", [avatarUrl] {
                            QDesktopServices::openUrl(QUrl(avatarUrl));
                        });

                        menu->addAction("Copy avatar link", [avatarUrl] {
                            crossPlatformCopy(avatarUrl);
                        });

                        // we need to assign login name for msvc compilation
                        auto loginName = this->userName_.toLower();
                        menu->addAction(
                            "Open channel in a new popup window", this,
                            [loginName] {
                                auto app = getApp();
                                auto &window = app->windows->createWindow(
                                    WindowType::Popup, true);
                                auto split = window.getNotebook()
                                                 .getOrAddSelectedPage()
                                                 ->appendNewSplit(false);
                                split->setChannel(app->twitch->getOrAddChannel(
                                    loginName.toLower()));
                            });

                        menu->addAction(
                            "Open channel in a new tab", this, [loginName] {
                                ChannelPtr channel =
                                    getApp()->twitch->getOrAddChannel(
                                        loginName);
                                auto &nb = getApp()
                                               ->windows->getMainWindow()
                                               .getNotebook();
                                SplitContainer *container = nb.addPage(true);
                                Split *split = new Split(container);
                                split->setChannel(channel);
                                container->appendSplit(split);
                            });
                        menu->popup(QCursor::pos());
                        menu->raise();
                    }
                    break;

                    default:;
                }
            });

        auto vbox = head.emplace<QVBoxLayout>();
        {
            // items on the right
            {
                auto box = vbox.emplace<QHBoxLayout>()
                               .withoutMargin()
                               .withoutSpacing();

                this->ui_.nameLabel = addCopyableLabel(box, "Copy name");
                this->ui_.nameLabel->setFontStyle(FontStyle::UiMediumBold);
                box->addSpacing(5);
                box->addStretch(1);

                this->ui_.localizedNameLabel =
                    addCopyableLabel(box, "Copy localized name",
                                     &this->ui_.localizedNameCopyButton);
                this->ui_.localizedNameLabel->setFontStyle(
                    FontStyle::UiMediumBold);
                box->addSpacing(5);
                box->addStretch(1);

                auto palette = QPalette();
                palette.setColor(QPalette::WindowText, QColor("#aaa"));
                this->ui_.userIDLabel = addCopyableLabel(box, "Copy ID");
                this->ui_.userIDLabel->setPalette(palette);

                this->ui_.localizedNameLabel->setVisible(false);
                this->ui_.localizedNameCopyButton->setVisible(false);

                // button to pin the window (only if we close automatically)
                if (this->closeAutomatically_)
                {
                    this->ui_.pinButton = box.emplace<Button>().getElement();
                    this->ui_.pinButton->setPixmap(
                        getApp()->themes->buttons.pin);
                    this->ui_.pinButton->setScaleIndependantSize(18, 18);
                    this->ui_.pinButton->setToolTip("Pin Window");
                    QObject::connect(this->ui_.pinButton, &Button::leftClicked,
                                     [this]() {
                                         this->closeAutomatically_ =
                                             !this->closeAutomatically_;
                                         this->updateFocusLoss();
                                     });
                }
            }

            // items on the left
            vbox.emplace<Label>(TEXT_FOLLOWERS.arg(""))
                .assign(&this->ui_.followerCountLabel);
            vbox.emplace<Label>(TEXT_CREATED.arg(""))
                .assign(&this->ui_.createdDateLabel);
            vbox.emplace<Label>("").assign(&this->ui_.followageLabel);
            vbox.emplace<Label>("").assign(&this->ui_.subageLabel);
        }
    }

    layout.emplace<Line>(false);

    // second line
    auto user = layout.emplace<QHBoxLayout>().withoutMargin();
    {
        user->addStretch(1);

        user.emplace<QCheckBox>("Block").assign(&this->ui_.block);
        user.emplace<QCheckBox>("Ignore highlights")
            .assign(&this->ui_.ignoreHighlights);
        auto usercard = user.emplace<EffectLabel2>(this);
        usercard->getLabel().setText("Usercard");

        auto checkAfk = user.emplace<EffectLabel2>(this);
        checkAfk->getLabel().setText("Check AFK");

        auto mod = user.emplace<Button>(this);
        mod->setPixmap(getResources().buttons.mod);
        mod->setScaleIndependantSize(30, 30);
        auto unmod = user.emplace<Button>(this);
        unmod->setPixmap(getResources().buttons.unmod);
        unmod->setScaleIndependantSize(30, 30);
        auto vip = user.emplace<Button>(this);
        vip->setPixmap(getResources().buttons.vip);
        vip->setScaleIndependantSize(30, 30);
        auto unvip = user.emplace<Button>(this);
        unvip->setPixmap(getResources().buttons.unvip);
        unvip->setScaleIndependantSize(30, 30);

        user->addStretch(1);

        QObject::connect(usercard.getElement(), &Button::leftClicked, [this] {
            QDesktopServices::openUrl("https://www.twitch.tv/popout/" +
                                      this->underlyingChannel_->getName() +
                                      "/viewercard/" + this->userName_);
        });

        QObject::connect(mod.getElement(), &Button::leftClicked, [this] {
            this->underlyingChannel_->sendMessage("/mod " + this->userName_);
        });
        QObject::connect(unmod.getElement(), &Button::leftClicked, [this] {
            this->underlyingChannel_->sendMessage("/unmod " + this->userName_);
        });
        QObject::connect(vip.getElement(), &Button::leftClicked, [this] {
            this->underlyingChannel_->sendMessage("/vip " + this->userName_);
        });
        QObject::connect(unvip.getElement(), &Button::leftClicked, [this] {
            this->underlyingChannel_->sendMessage("/unvip " + this->userName_);
        });

        QObject::connect(checkAfk.getElement(), &Button::leftClicked, [this] {
            bool ok = this->checkAfkRateLimiter_.try_lock();
            if (!ok)
            {
                return;
            }
            //checkAfk->getLabel().setText("Please wait...");
            auto url = QUrl("https://supinic.com/api/bot/afk/check");
            auto query = QUrlQuery();
            query.addQueryItem("username", this->userName_);

            url.setQuery(query);
            NetworkRequest(url)
                .onSuccess([this](NetworkResult result) -> Outcome {
                    this->checkAfkRateLimiter_.unlock();
                    auto json = result.parseJson();
                    auto afk = json.value("data").toObject().value("status");
                    if (afk.isNull())
                    {
                        // user isn't afk
                        auto builder = MessageBuilder(
                            systemMessage,
                            QString("User %1 is not AFK").arg(this->userName_));
                        builder.message().id = this->userId_;
                        builder.message().loginName = this->userName_;
                        builder.message().displayName = this->userName_;

                        this->channel_->addMessage(builder.release());
                    }
                    else
                    {
                        auto status = afk.toObject();
                        if (status.value("twitchID").isNull())
                        {
                            auto builder = MessageBuilder(
                                systemMessage,
                                QString("User %1 is not known to Supibot on "
                                        "Twitch but they are AFK (%2) from "
                                        "another platform with the message %3")
                                    .arg(this->userName_)
                                    .arg(status.value("status").toString())
                                    .arg(status.value("text").toString()));
                            builder.message().id = this->userId_;
                            builder.message().loginName = this->userName_;
                            builder.message().displayName = this->userName_;

                            this->channel_->addMessage(builder.release());
                            return Success;
                        }
                        auto builder = MessageBuilder(
                            systemMessage,
                            QString("User %1 is AFK (%2): %3")
                                .arg(this->userName_)
                                .arg(status.value("status").toString())
                                .arg(status.value("text").toString()));
                        builder.message().id = this->userId_;
                        builder.message().loginName = this->userName_;
                        builder.message().displayName = this->userName_;

                        this->channel_->addMessage(builder.release());
                    }
                    return Success;
                })
                .onError([this](NetworkResult result) {
                    this->checkAfkRateLimiter_.unlock();
                    auto builder = MessageBuilder(
                        systemMessage,
                        QString("Failed to check AFK status for user %1: %2")
                            .arg(this->userName_)
                            .arg(result.status()));
                    this->channel_->addMessage(builder.release());
                })
                .execute();
        });

        // userstate
        this->userStateChanged_.connect([this, mod, unmod, vip,
                                         unvip]() mutable {
            TwitchChannel *twitchChannel =
                dynamic_cast<TwitchChannel *>(this->underlyingChannel_.get());

            bool visibilityModButtons = false;

            if (twitchChannel)
            {
                bool isMyself =
                    QString::compare(
                        getApp()->accounts->twitch.getCurrent()->getUserName(),
                        this->userName_, Qt::CaseInsensitive) == 0;

                visibilityModButtons =
                    twitchChannel->isBroadcaster() && !isMyself;
            }
            mod->setVisible(visibilityModButtons);
            unmod->setVisible(visibilityModButtons);
            vip->setVisible(visibilityModButtons);
            unvip->setVisible(visibilityModButtons);
        });
    }

    auto lineMod = layout.emplace<Line>(false);

    // third line
    auto moderation = layout.emplace<QHBoxLayout>().withoutMargin();
    {
        auto timeout = moderation.emplace<TimeoutWidget>();

        this->userStateChanged_.connect([this, lineMod, timeout]() mutable {
            TwitchChannel *twitchChannel =
                dynamic_cast<TwitchChannel *>(this->underlyingChannel_.get());

            bool hasModRights =
                twitchChannel ? twitchChannel->hasModRights() : false;
            lineMod->setVisible(hasModRights);
            timeout->setVisible(hasModRights);
        });

        timeout->buttonClicked.connect([this](auto item) {
            TimeoutWidget::Action action;
            int arg;
            std::tie(action, arg) = item;

            switch (action)
            {
                case TimeoutWidget::Ban: {
                    if (this->underlyingChannel_)
                    {
                        this->underlyingChannel_->sendMessage("/ban " +
                                                              this->userName_);
                    }
                }
                break;
                case TimeoutWidget::Unban: {
                    if (this->underlyingChannel_)
                    {
                        this->underlyingChannel_->sendMessage("/unban " +
                                                              this->userName_);
                    }
                }
                break;
                case TimeoutWidget::Timeout: {
                    if (this->underlyingChannel_)
                    {
                        this->underlyingChannel_->sendMessage(
                            "/timeout " + this->userName_ + " " +
                            QString::number(arg));
                    }
                }
                break;
            }
        });
    }

    layout.emplace<Line>(false);

    // fourth line (last messages)
    auto logs = layout.emplace<QVBoxLayout>().withoutMargin();
    {
        this->ui_.noMessagesLabel = new Label("No recent messages");
        this->ui_.noMessagesLabel->setVisible(false);

        this->ui_.latestMessages =
            new ChannelView(this, this->split_, ChannelView::Context::UserCard,
                            getSettings()->scrollbackUsercardLimit);
        this->ui_.latestMessages->setMinimumSize(400, 275);
        this->ui_.latestMessages->setSizePolicy(QSizePolicy::Expanding,
                                                QSizePolicy::Expanding);

        logs->addWidget(this->ui_.noMessagesLabel);
        logs->addWidget(this->ui_.latestMessages);
        logs->setAlignment(this->ui_.noMessagesLabel, Qt::AlignHCenter);
    }

    this->installEvents();
    this->setSizePolicy(QSizePolicy::Ignored, QSizePolicy::Policy::Ignored);
}

void UserInfoPopup::themeChangedEvent()
{
    BaseWindow::themeChangedEvent();

    for (auto &&child : this->findChildren<QCheckBox *>())
    {
        child->setFont(getFonts()->getFont(FontStyle::UiMedium, this->scale()));
    }
}

void UserInfoPopup::scaleChangedEvent(float /*scale*/)
{
    themeChangedEvent();

    QTimer::singleShot(20, this, [this] {
        auto geo = this->geometry();
        geo.setWidth(10);
        geo.setHeight(10);

        this->setGeometry(geo);
    });
}

void UserInfoPopup::installEvents()
{
    std::shared_ptr<bool> ignoreNext = std::make_shared<bool>(false);

    // block
    QObject::connect(
        this->ui_.block, &QCheckBox::stateChanged,
        [this](int newState) mutable {
            auto currentUser = getApp()->accounts->twitch.getCurrent();

            const auto reenableBlockCheckbox = [this] {
                this->ui_.block->setEnabled(true);
            };

            if (!this->ui_.block->isEnabled())
            {
                reenableBlockCheckbox();
                return;
            }

            switch (newState)
            {
                case Qt::CheckState::Unchecked: {
                    this->ui_.block->setEnabled(false);

                    getApp()->accounts->twitch.getCurrent()->unblockUser(
                        this->userId_,
                        [this, reenableBlockCheckbox, currentUser] {
                            this->channel_->addMessage(makeSystemMessage(
                                QString("You successfully unblocked user %1")
                                    .arg(this->userName_)));
                            reenableBlockCheckbox();
                        },
                        [this, reenableBlockCheckbox] {
                            this->channel_->addMessage(makeSystemMessage(
                                QString(
                                    "User %1 couldn't be unblocked, an unknown "
                                    "error occurred!")
                                    .arg(this->userName_)));
                            reenableBlockCheckbox();
                        });
                }
                break;

                case Qt::CheckState::PartiallyChecked: {
                    // We deliberately ignore this state
                }
                break;

                case Qt::CheckState::Checked: {
                    this->ui_.block->setEnabled(false);

                    getApp()->accounts->twitch.getCurrent()->blockUser(
                        this->userId_,
                        [this, reenableBlockCheckbox, currentUser] {
                            this->channel_->addMessage(makeSystemMessage(
                                QString("You successfully blocked user %1")
                                    .arg(this->userName_)));
                            reenableBlockCheckbox();
                        },
                        [this, reenableBlockCheckbox] {
                            this->channel_->addMessage(makeSystemMessage(
                                QString(
                                    "User %1 couldn't be blocked, an unknown "
                                    "error occurred!")
                                    .arg(this->userName_)));
                            reenableBlockCheckbox();
                        });
                }
                break;
            }
        });

    // ignore highlights
    QObject::connect(
        this->ui_.ignoreHighlights, &QCheckBox::clicked,
        [this](bool checked) mutable {
            this->ui_.ignoreHighlights->setEnabled(false);

            if (checked)
            {
                getSettings()->blacklistedUsers.insert(
                    HighlightBlacklistUser{this->userName_, false});
                this->ui_.ignoreHighlights->setEnabled(true);
            }
            else
            {
                const auto &vector = getSettings()->blacklistedUsers.raw();

                for (int i = 0; i < vector.size(); i++)
                {
                    if (this->userName_ == vector[i].getPattern())
                    {
                        getSettings()->blacklistedUsers.removeAt(i);
                        i--;
                    }
                }
                if (getSettings()->isBlacklistedUser(this->userName_))
                {
                    this->ui_.ignoreHighlights->setToolTip(
                        "Name matched by regex");
                }
                else
                {
                    this->ui_.ignoreHighlights->setEnabled(true);
                }
            }
        });
}

void UserInfoPopup::setData(const QString &name, const ChannelPtr &channel)
{
    this->setData(name, channel, channel);
}

void UserInfoPopup::setData(const QString &name,
                            const ChannelPtr &contextChannel,
                            const ChannelPtr &openingChannel)
{
    this->userName_ = name;
    this->channel_ = openingChannel;

    if (!contextChannel->isEmpty())
    {
        this->underlyingChannel_ = contextChannel;
    }
    else
    {
        this->underlyingChannel_ = openingChannel;
    }

    this->setWindowTitle(
        TEXT_TITLE.arg(name, this->underlyingChannel_->getName()));

    this->ui_.nameLabel->setText(name);
    this->ui_.nameLabel->setProperty("copy-text", name);

    this->updateUserData();

    this->userStateChanged_.invoke();

    this->updateLatestMessages();
    QTimer::singleShot(1, this, [this] {
        this->setStayInScreenRect(true);
    });
}

void UserInfoPopup::updateLatestMessages()
{
    auto filteredChannel =
        filterMessages(this->userName_, this->underlyingChannel_);
    this->ui_.latestMessages->setChannel(filteredChannel);
    this->ui_.latestMessages->setSourceChannel(this->underlyingChannel_);

    const bool hasMessages = filteredChannel->hasMessages();
    this->ui_.latestMessages->setVisible(hasMessages);
    this->ui_.noMessagesLabel->setVisible(!hasMessages);

    // shrink dialog in case ChannelView goes from visible to hidden
    this->adjustSize();

    this->refreshConnection_ =
        std::make_unique<pajlada::Signals::ScopedConnection>(
            this->underlyingChannel_->messageAppended.connect(
                [this, hasMessages](auto message, auto) {
                    if (!checkMessageUserName(this->userName_, message))
                        return;

                    if (hasMessages)
                    {
                        // display message in ChannelView
                        this->ui_.latestMessages->channel()->addMessage(
                            message);
                    }
                    else
                    {
                        // The ChannelView is currently hidden, so manually refresh
                        // and display the latest messages
                        this->updateLatestMessages();
                    }
                }));
}

void UserInfoPopup::updateUserData()
{
    std::weak_ptr<bool> hack = this->lifetimeHack_;
    auto currentUser = getApp()->accounts->twitch.getCurrent();

    const auto onUserFetchFailed = [this, hack] {
        if (!hack.lock())
        {
            return;
        }

        // this can occur when the account doesn't exist.
        this->ui_.followerCountLabel->setText(
            TEXT_FOLLOWERS.arg(TEXT_UNAVAILABLE));
        this->ui_.createdDateLabel->setText(TEXT_CREATED.arg(TEXT_UNAVAILABLE));

        this->ui_.nameLabel->setText(this->userName_);

        this->ui_.userIDLabel->setText(QString("ID ") +
                                       QString(TEXT_UNAVAILABLE));
        this->ui_.userIDLabel->setProperty("copy-text",
                                           QString(TEXT_UNAVAILABLE));
    };
    const auto onUserFetched = [this, hack,
                                currentUser](const HelixUser &user) {
        if (!hack.lock())
        {
            return;
        }

        this->userId_ = user.id;
        this->avatarUrl_ = QString();

        // copyable button for login name of users with a localized username
        if (user.displayName.toLower() != user.login)
        {
            this->ui_.localizedNameLabel->setText(user.displayName);
            this->ui_.localizedNameLabel->setProperty("copy-text",
                                                      user.displayName);
            this->ui_.localizedNameLabel->setVisible(true);
            this->ui_.localizedNameCopyButton->setVisible(true);
        }
        else
        {
            this->ui_.nameLabel->setText(user.displayName);
            this->ui_.nameLabel->setProperty("copy-text", user.displayName);
        }

        this->setWindowTitle(TEXT_TITLE.arg(
            user.displayName, this->underlyingChannel_->getName()));
        this->ui_.createdDateLabel->setText(
            TEXT_CREATED.arg(user.createdAt.section("T", 0, 0)));
        this->ui_.userIDLabel->setText(TEXT_USER_ID + user.id);
        this->ui_.userIDLabel->setProperty("copy-text", user.id);

        if (isInStreamerMode() &&
            getSettings()->streamerModeHideUsercardAvatars)
        {
            this->ui_.avatarButton->setPixmap(getResources().streamerMode);
        }
        else
        {
            this->loadAvatar(user);
        }

        getHelix()->getUserFollowers(
            user.id,
            [this, hack](const auto &followers) {
                if (!hack.lock())
                {
                    return;
                }
                this->ui_.followerCountLabel->setText(
                    TEXT_FOLLOWERS.arg(localizeNumbers(followers.total)));
            },
            [] {
                // on failure
            });

        // get ignore state
        bool isIgnoring = false;

        if (auto blocks = currentUser->accessBlockedUserIds();
            blocks->find(user.id) != blocks->end())
        {
            isIgnoring = true;
        }

        // get ignoreHighlights state
        bool isIgnoringHighlights = false;
        const auto &vector = getSettings()->blacklistedUsers.raw();
        for (int i = 0; i < vector.size(); i++)
        {
            if (this->userName_ == vector[i].getPattern())
            {
                isIgnoringHighlights = true;
                break;
            }
        }
        if (getSettings()->isBlacklistedUser(this->userName_) &&
            !isIgnoringHighlights)
        {
            this->ui_.ignoreHighlights->setToolTip("Name matched by regex");
        }
        else
        {
            this->ui_.ignoreHighlights->setEnabled(true);
        }
        this->ui_.block->setChecked(isIgnoring);
        this->ui_.block->setEnabled(true);
        this->ui_.ignoreHighlights->setChecked(isIgnoringHighlights);

        // get followage and subage
        getIvr()->getSubage(
            this->userName_, this->underlyingChannel_->getName(),
            [this, hack](const IvrSubage &subageInfo) {
                if (!hack.lock())
                {
                    return;
                }

                if (!subageInfo.followingSince.isEmpty())
                {
                    QDateTime followedAt = QDateTime::fromString(
                        subageInfo.followingSince, Qt::ISODate);
                    QString followingSince = followedAt.toString("yyyy-MM-dd");
                    this->ui_.followageLabel->setText("❤ Following since " +
                                                      followingSince);
                }

                if (subageInfo.isSubHidden)
                {
                    this->ui_.subageLabel->setText(
                        "Subscription status hidden");
                }
                else if (subageInfo.isSubbed)
                {
                    this->ui_.subageLabel->setText(
                        QString("★ Tier %1 - Subscribed for %2 months")
                            .arg(subageInfo.subTier)
                            .arg(subageInfo.totalSubMonths));
                }
                else if (subageInfo.totalSubMonths)
                {
                    this->ui_.subageLabel->setText(
                        QString("★ Previously subscribed for %1 months")
                            .arg(subageInfo.totalSubMonths));
                }
            },
            [] {});
    };

    getHelix()->getUserByName(this->userName_, onUserFetched,
                              onUserFetchFailed);

    this->ui_.block->setEnabled(false);
    this->ui_.ignoreHighlights->setEnabled(false);
}

<<<<<<< HEAD
void UserInfoPopup::loadAvatar(const HelixUser &user)
=======
void UserInfoPopup::updateFocusLoss()
{
    if (this->closeAutomatically_)
    {
        this->setActionOnFocusLoss(BaseWindow::Delete);
        if (this->ui_.pinButton != nullptr)
        {
            this->ui_.pinButton->setPixmap(getApp()->themes->buttons.pin);
        }
    }
    else
    {
        this->setActionOnFocusLoss(BaseWindow::Nothing);
        if (this->ui_.pinButton != nullptr)
        {
            this->ui_.pinButton->setPixmap(getResources().buttons.pinEnabled);
        }
    }
}

void UserInfoPopup::loadAvatar(const QUrl &url)
>>>>>>> 1eabda86
{
    this->avatarUrl_ = user.profileImageUrl;
    auto filename = this->getFilename(user.profileImageUrl);
    auto loaded = false;
    auto sevenTVEnabled = getSettings()->displaySevenTVAnimatedProfile;

    QFile cacheFile(filename);
    if (cacheFile.exists())
    {
        cacheFile.open(QIODevice::ReadOnly);
        QPixmap avatar{};
        avatar.loadFromData(cacheFile.readAll());
        this->ui_.avatarButton->setPixmap(avatar);
        loaded = true;
    }
    if (!loaded)
    {
        QNetworkRequest req(user.profileImageUrl);
        static auto manager = new QNetworkAccessManager();
        auto *reply = manager->get(req);

        QObject::connect(reply, &QNetworkReply::finished, this, [=] {
            if (reply->error() == QNetworkReply::NoError)
            {
                auto data = reply->readAll();
                auto twitchFilename = this->getFilename(user.profileImageUrl);

                QPixmap avatar;
                avatar.loadFromData(data);
                this->ui_.avatarButton->setPixmap(avatar);
                this->saveCacheAvatar(data, twitchFilename);

                if (sevenTVEnabled)
                {
                    this->fetchSevenTVAvatar(user);
                }
            }
            else
            {
                this->ui_.avatarButton->setPixmap(QPixmap());
            }
        });
    }
    else if (sevenTVEnabled)
    {
        this->fetchSevenTVAvatar(user);
    }
}

void UserInfoPopup::fetchSevenTVAvatar(const HelixUser &user)
{
    NetworkRequest(SEVENTV_USER_API.arg(user.login))
        .timeout(20000)
        .header("Content-Type", "application/json")
        .onSuccess([=](NetworkResult result) -> Outcome {
            auto root = result.parseJson();
            auto id = root.value(QStringLiteral("id")).toString();
            auto profile_picture_id =
                root.value(QStringLiteral("profile_picture_id")).toString();

            if (profile_picture_id.length() > 0)
            {
                auto URI = SEVENTV_CDR_PP.arg(id, profile_picture_id);
                this->avatarUrl_ = URI;

                NetworkRequest(URI)
                    .timeout(20000)
                    .onSuccess([=](NetworkResult outcome) -> Outcome {
                        auto data = outcome.getData();
                        QCryptographicHash hash(
                            QCryptographicHash::Algorithm::Sha1);
                        auto SHA = QString(data.size()).toUtf8();
                        hash.addData(SHA.data(), SHA.size() + 1);

                        auto filename =
                            this->getFilename(hash.result().toHex());

                        this->saveCacheAvatar(data, filename);
                        this->setSevenTVAvatar(filename);

                        return Success;
                    })
                    .execute();
            }
            return Success;
        })
        .execute();
}

void UserInfoPopup::setSevenTVAvatar(const QString &filename)
{
    auto movie = new QMovie(filename);
    if (!movie->isValid())
    {
        qCWarning(chatterinoImage) << "Error reading SevenTV Profile Picture, "
                                   << movie->lastErrorString();
        this->ui_.avatarButton->setPixmap(QPixmap());
    }
    else
    {
        QObject::connect(movie, &QMovie::frameChanged, this, [=] {
            this->ui_.avatarButton->setPixmap(movie->currentPixmap());
        });
        movie->start();
    }
}

void UserInfoPopup::saveCacheAvatar(const QByteArray &avatar,
                                    const QString &filename)
{
    QFile outfile(filename);
    if (outfile.open(QIODevice::WriteOnly))
    {
        if (outfile.write(avatar) == -1)
        {
            qCWarning(chatterinoImage) << "Error writing to cache" << filename;
            this->ui_.avatarButton->setPixmap(QPixmap());
        }
    }
    else
    {
        qCWarning(chatterinoImage) << "Error writing to cache" << filename;
        this->ui_.avatarButton->setPixmap(QPixmap());
    }
}

QString UserInfoPopup::getFilename(const QString &url)
{
    auto filename = getPaths()->cacheDirectory() + "/" +
                    url.right(url.lastIndexOf('/')).replace('/', 'a');
    return filename;
}

//
// TimeoutWidget
//
UserInfoPopup::TimeoutWidget::TimeoutWidget()
    : BaseWidget(nullptr)
{
    auto layout = LayoutCreator<TimeoutWidget>(this)
                      .setLayoutType<QHBoxLayout>()
                      .withoutMargin();

    QColor color1(255, 255, 255, 80);
    QColor color2(255, 255, 255, 0);

    int buttonWidth = 40;
    // int buttonWidth = 24;
    int buttonWidth2 = 32;
    int buttonHeight = 32;

    layout->setSpacing(16);

    //auto addButton = [&](Action action, const QString &text,
    //                     const QPixmap &pixmap) {
    //    auto vbox = layout.emplace<QVBoxLayout>().withoutMargin();
    //    {
    //        auto title = vbox.emplace<QHBoxLayout>().withoutMargin();
    //        title->addStretch(1);
    //        auto label = title.emplace<Label>(text);
    //        label->setHasOffset(false);
    //        label->setStyleSheet("color: #BBB");
    //        title->addStretch(1);

    //        auto hbox = vbox.emplace<QHBoxLayout>().withoutMargin();
    //        hbox->setSpacing(0);
    //        {
    //            auto button = hbox.emplace<Button>(nullptr);
    //            button->setPixmap(pixmap);
    //            button->setScaleIndependantSize(buttonHeight, buttonHeight);
    //            button->setBorderColor(QColor(255, 255, 255, 127));

    //            QObject::connect(
    //                button.getElement(), &Button::leftClicked, [this, action] {
    //                    this->buttonClicked.invoke(std::make_pair(action, -1));
    //                });
    //        }
    //    }
    //};

    const auto addLayout = [&](const QString &text) {
        auto vbox = layout.emplace<QVBoxLayout>().withoutMargin();
        auto title = vbox.emplace<QHBoxLayout>().withoutMargin();
        title->addStretch(1);
        auto label = title.emplace<Label>(text);
        label->setStyleSheet("color: #BBB");
        label->setHasOffset(false);
        title->addStretch(1);

        auto hbox = vbox.emplace<QHBoxLayout>().withoutMargin();
        hbox->setSpacing(0);
        return hbox;
    };

    const auto addButton = [&](Action action, const QString &title,
                               const QPixmap &pixmap) {
        auto button = addLayout(title).emplace<Button>(nullptr);
        button->setPixmap(pixmap);
        button->setScaleIndependantSize(buttonHeight, buttonHeight);
        button->setBorderColor(QColor(255, 255, 255, 127));

        QObject::connect(
            button.getElement(), &Button::leftClicked, [this, action] {
                this->buttonClicked.invoke(std::make_pair(action, -1));
            });
    };

    auto addTimeouts = [&](const QString &title) {
        auto hbox = addLayout(title);

        for (const auto &item : getSettings()->timeoutButtons.getValue())
        {
            auto a = hbox.emplace<EffectLabel2>();
            a->getLabel().setText(QString::number(item.second) + item.first);

            a->setScaleIndependantSize(buttonWidth, buttonHeight);
            a->setBorderColor(borderColor);

            const auto pair =
                std::make_pair(Action::Timeout, calculateTimeoutDuration(item));

            QObject::connect(a.getElement(), &EffectLabel2::leftClicked,
                             [this, pair] {
                                 this->buttonClicked.invoke(pair);
                             });

            //auto addTimeouts = [&](const QString &title_,
            //                       const std::vector<std::pair<QString, int>> &items) {
            //    auto vbox = layout.emplace<QVBoxLayout>().withoutMargin();
            //    {
            //        auto title = vbox.emplace<QHBoxLayout>().withoutMargin();
            //        title->addStretch(1);
            //        auto label = title.emplace<Label>(title_);
            //        label->setStyleSheet("color: #BBB");
            //        label->setHasOffset(false);
            //        title->addStretch(1);

            //        auto hbox = vbox.emplace<QHBoxLayout>().withoutMargin();
            //        hbox->setSpacing(0);

            //        for (const auto &item : items)
            //        {
            //            auto a = hbox.emplace<EffectLabel2>();
            //            a->getLabel().setText(std::get<0>(item));

            //            if (std::get<0>(item).length() > 1)
            //            {
            //                a->setScaleIndependantSize(buttonWidth2, buttonHeight);
            //            }
            //            else
            //            {
            //                a->setScaleIndependantSize(buttonWidth, buttonHeight);
            //            }
            //            a->setBorderColor(color1);

            //            QObject::connect(a.getElement(), &EffectLabel2::leftClicked,
            //                             [this, timeout = std::get<1>(item)] {
            //                                 this->buttonClicked.invoke(std::make_pair(
            //                                     Action::Timeout, timeout));
            //                             });
            //        }
        }
    };

    addButton(Unban, "Unban", getResources().buttons.unban);
    addTimeouts("Timeouts");
    addButton(Ban, "Ban", getResources().buttons.ban);
}

void UserInfoPopup::TimeoutWidget::paintEvent(QPaintEvent *)
{
    //    QPainter painter(this);

    //    painter.setPen(QColor(255, 255, 255, 63));

    //    painter.drawLine(0, this->height() / 2, this->width(), this->height()
    //    / 2);
}

}  // namespace chatterino<|MERGE_RESOLUTION|>--- conflicted
+++ resolved
@@ -971,9 +971,6 @@
     this->ui_.ignoreHighlights->setEnabled(false);
 }
 
-<<<<<<< HEAD
-void UserInfoPopup::loadAvatar(const HelixUser &user)
-=======
 void UserInfoPopup::updateFocusLoss()
 {
     if (this->closeAutomatically_)
@@ -994,8 +991,7 @@
     }
 }
 
-void UserInfoPopup::loadAvatar(const QUrl &url)
->>>>>>> 1eabda86
+void UserInfoPopup::loadAvatar(const HelixUser &user)
 {
     this->avatarUrl_ = user.profileImageUrl;
     auto filename = this->getFilename(user.profileImageUrl);
