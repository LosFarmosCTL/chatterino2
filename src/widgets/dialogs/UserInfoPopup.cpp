--- conflicted
+++ resolved
@@ -3,6 +3,7 @@
 #include "Application.hpp"
 #include "common/Channel.hpp"
 #include "common/NetworkRequest.hpp"
+#include "common/NetworkResult.hpp"
 #include "common/QLogging.hpp"
 #include "controllers/accounts/AccountController.hpp"
 #include "controllers/highlights/HighlightBlacklistUser.hpp"
@@ -999,7 +1000,6 @@
     auto loaded = false;
     auto sevenTVEnabled = getSettings()->displaySevenTVAnimatedProfile;
 
-<<<<<<< HEAD
     QFile cacheFile(filename);
     if (cacheFile.exists())
     {
@@ -1014,14 +1014,8 @@
         QNetworkRequest req(user.profileImageUrl);
         static auto manager = new QNetworkAccessManager();
         auto *reply = manager->get(req);
-=======
-    QObject::connect(reply, &QNetworkReply::finished, this, [=, this] {
-        if (reply->error() == QNetworkReply::NoError)
-        {
-            const auto data = reply->readAll();
->>>>>>> 2233b465
-
-        QObject::connect(reply, &QNetworkReply::finished, this, [=] {
+
+        QObject::connect(reply, &QNetworkReply::finished, this, [=, this] {
             if (reply->error() == QNetworkReply::NoError)
             {
                 auto data = reply->readAll();
@@ -1054,7 +1048,7 @@
     NetworkRequest(SEVENTV_USER_API.arg(user.login))
         .timeout(20000)
         .header("Content-Type", "application/json")
-        .onSuccess([=](NetworkResult result) -> Outcome {
+        .onSuccess([=, this](const NetworkResult &result) -> Outcome {
             auto root = result.parseJson();
             auto id = root.value(QStringLiteral("id")).toString();
             auto profile_picture_id =
@@ -1067,21 +1061,22 @@
 
                 NetworkRequest(URI)
                     .timeout(20000)
-                    .onSuccess([=](NetworkResult outcome) -> Outcome {
-                        auto data = outcome.getData();
-                        QCryptographicHash hash(
-                            QCryptographicHash::Algorithm::Sha1);
-                        auto SHA = QString(data.size()).toUtf8();
-                        hash.addData(SHA.data(), SHA.size() + 1);
-
-                        auto filename =
-                            this->getFilename(hash.result().toHex());
-
-                        this->saveCacheAvatar(data, filename);
-                        this->setSevenTVAvatar(filename);
-
-                        return Success;
-                    })
+                    .onSuccess(
+                        [=, this](const NetworkResult &outcome) -> Outcome {
+                            auto data = outcome.getData();
+                            QCryptographicHash hash(
+                                QCryptographicHash::Algorithm::Sha1);
+                            auto SHA = QString(data.size()).toUtf8();
+                            hash.addData(SHA.data(), SHA.size() + 1);
+
+                            auto filename =
+                                this->getFilename(hash.result().toHex());
+
+                            this->saveCacheAvatar(data, filename);
+                            this->setSevenTVAvatar(filename);
+
+                            return Success;
+                        })
                     .execute();
             }
             return Success;
@@ -1100,7 +1095,7 @@
     }
     else
     {
-        QObject::connect(movie, &QMovie::frameChanged, this, [=] {
+        QObject::connect(movie, &QMovie::frameChanged, this, [=, this] {
             this->ui_.avatarButton->setPixmap(movie->currentPixmap());
         });
         movie->start();
