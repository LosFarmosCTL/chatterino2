--- conflicted
+++ resolved
@@ -212,12 +212,8 @@
                                     : ":/settings/externaltools.svg";
 
     // clang-format off
-<<<<<<< HEAD
-    this->addTab([]{return new GeneralPage;},          "General",        ":/settings/about.svg");
+    this->addTab([]{return new GeneralPage;},          "General",        ":/settings/about.svg", SettingsTabId::General);
     this->addTab([]{return new DankerinoPage;},        "Dankerino",      ":/settings/about.svg");
-=======
-    this->addTab([]{return new GeneralPage;},          "General",        ":/settings/about.svg", SettingsTabId::General);
->>>>>>> e9432d3b
     this->ui_.tabContainer->addSpacing(16);
     this->addTab([]{return new AccountsPage;},         "Accounts",       ":/settings/accounts.svg", SettingsTabId::Accounts);
     this->addTab([]{return new NicknamesPage;},        "Nicknames",      ":/settings/accounts.svg");
