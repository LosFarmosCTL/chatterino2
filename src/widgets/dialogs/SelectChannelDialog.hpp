<<<<<<< HEAD
#pragma once

#include "Application.hpp"
#include "common/Channel.hpp"
#include "widgets/BaseWindow.hpp"

#include <pajlada/signals/signal.hpp>

#include <QLabel>
#include <QRadioButton>

namespace chatterino {

class Notebook;
class EditableModelView;

class SelectChannelDialog final : public BaseWindow
{
public:
    SelectChannelDialog(QWidget *parent = nullptr);

    void setSelectedChannel(IndirectChannel selectedChannel_);
    IndirectChannel getSelectedChannel() const;
    bool hasSeletedChannel() const;

    pajlada::Signals::NoArgSignal closed;

protected:
    virtual void closeEvent(QCloseEvent *) override;
    virtual void themeChangedEvent() override;

private:
    class EventFilter : public QObject
    {
    public:
        SelectChannelDialog *dialog;

    protected:
        virtual bool eventFilter(QObject *watched, QEvent *event) override;
    };

    struct {
        Notebook *notebook;
        struct {
            QRadioButton *channel;
            QLineEdit *channelName;
            QRadioButton *whispers;
            QRadioButton *mentions;
            QRadioButton *watching;
        } twitch;
        struct {
            QLineEdit *channel;
            EditableModelView *servers;
        } irc;
    } ui_;

    EventFilter tabFilter_;

    ChannelPtr selectedChannel_;
    bool hasSelectedChannel_ = false;

    void ok();
    friend class EventFilter;
};

}  // namespace chatterino
=======
#pragma once

#include "Application.hpp"
#include "common/Channel.hpp"
#include "widgets/BaseWindow.hpp"

#include <pajlada/signals/signal.hpp>

#include <QLabel>
#include <QRadioButton>

namespace chatterino {

class Notebook;

class SelectChannelDialog final : public BaseWindow
{
public:
    SelectChannelDialog(QWidget *parent = nullptr);

    void setSelectedChannel(IndirectChannel selectedChannel_);
    IndirectChannel getSelectedChannel() const;
    bool hasSeletedChannel() const;

    pajlada::Signals::NoArgSignal closed;

protected:
    virtual void closeEvent(QCloseEvent *) override;
    virtual void themeChangedEvent() override;

private:
    class EventFilter : public QObject
    {
    public:
        SelectChannelDialog *dialog;

    protected:
        virtual bool eventFilter(QObject *watched, QEvent *event) override;
    };

    struct {
        Notebook *notebook;
        struct {
            QRadioButton *channel;
            QLineEdit *channelName;
            QRadioButton *whispers;
            QRadioButton *mentions;
            QRadioButton *watching;
        } twitch;
    } ui_;

    EventFilter tabFilter_;

    ChannelPtr selectedChannel_;
    bool hasSelectedChannel_ = false;

    void ok();
    friend class EventFilter;
};

}  // namespace chatterino
>>>>>>> b06918eb
<|MERGE_RESOLUTION|>--- conflicted
+++ resolved
@@ -1,4 +1,3 @@
-<<<<<<< HEAD
 #pragma once
 
 #include "Application.hpp"
@@ -64,67 +63,4 @@
     friend class EventFilter;
 };
 
-}  // namespace chatterino
-=======
-#pragma once
-
-#include "Application.hpp"
-#include "common/Channel.hpp"
-#include "widgets/BaseWindow.hpp"
-
-#include <pajlada/signals/signal.hpp>
-
-#include <QLabel>
-#include <QRadioButton>
-
-namespace chatterino {
-
-class Notebook;
-
-class SelectChannelDialog final : public BaseWindow
-{
-public:
-    SelectChannelDialog(QWidget *parent = nullptr);
-
-    void setSelectedChannel(IndirectChannel selectedChannel_);
-    IndirectChannel getSelectedChannel() const;
-    bool hasSeletedChannel() const;
-
-    pajlada::Signals::NoArgSignal closed;
-
-protected:
-    virtual void closeEvent(QCloseEvent *) override;
-    virtual void themeChangedEvent() override;
-
-private:
-    class EventFilter : public QObject
-    {
-    public:
-        SelectChannelDialog *dialog;
-
-    protected:
-        virtual bool eventFilter(QObject *watched, QEvent *event) override;
-    };
-
-    struct {
-        Notebook *notebook;
-        struct {
-            QRadioButton *channel;
-            QLineEdit *channelName;
-            QRadioButton *whispers;
-            QRadioButton *mentions;
-            QRadioButton *watching;
-        } twitch;
-    } ui_;
-
-    EventFilter tabFilter_;
-
-    ChannelPtr selectedChannel_;
-    bool hasSelectedChannel_ = false;
-
-    void ok();
-    friend class EventFilter;
-};
-
-}  // namespace chatterino
->>>>>>> b06918eb
+}  // namespace chatterino