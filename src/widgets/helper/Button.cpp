#include "Button.hpp"

#include "singletons/Theme.hpp"
#include "util/FunctionEventFilter.hpp"

#include <QApplication>
#include <QDebug>
#include <QPainter>
<<<<<<< HEAD
#include <QPalette>
=======
#include <QScreen>
>>>>>>> 2233b465

namespace chatterino {
namespace {

    // returns a new resized image or the old one if the size didn't change
    auto resizePixmap(const QPixmap &current, const QPixmap resized,
                      const QSize &size) -> QPixmap
    {
        if (resized.size() == size)
            return resized;
        else
            return current.scaled(size, Qt::IgnoreAspectRatio,
                                  Qt::SmoothTransformation);
    }

}  // namespace

Button::Button(BaseWidget *parent)
    : BaseWidget(parent)
{
    connect(&effectTimer_, &QTimer::timeout, this,
            &Button::onMouseEffectTimeout);

    this->effectTimer_.setInterval(20);
    this->effectTimer_.start();

    this->setMouseTracking(true);
    // XXX: if 7tv animated webp avatars don't work, uncomment this
    //    this->setBackgroundRole(QPalette::Window);
}

void Button::setMouseEffectColor(boost::optional<QColor> color)
{
    this->mouseEffectColor_ = std::move(color);
}

void Button::setPixmap(const QPixmap &_pixmap)
{
    this->pixmap_ = _pixmap;
    this->resizedPixmap_ = {};
    this->update();
}

const QPixmap &Button::getPixmap() const
{
    return this->pixmap_;
}

void Button::setDim(Dim value)
{
    this->dimPixmap_ = value;

    this->update();
}

Button::Dim Button::getDim() const
{
    return this->dimPixmap_;
}

void Button::setEnable(bool value)
{
    this->enabled_ = value;

    this->update();
}

bool Button::getEnable() const
{
    return this->enabled_;
}

void Button::setEnableMargin(bool value)
{
    this->enableMargin_ = value;

    this->update();
}

bool Button::getEnableMargin() const
{
    return this->enableMargin_;
}

qreal Button::getCurrentDimAmount() const
{
    if (this->dimPixmap_ == Dim::None || this->mouseOver_)
        return 1;
    else if (this->dimPixmap_ == Dim::Some)
        return 0.7;
    else
        return 0.15;
}

void Button::setBorderColor(const QColor &color)
{
    this->borderColor_ = color;

    this->update();
}

const QColor &Button::getBorderColor() const
{
    return this->borderColor_;
}

void Button::setMenu(std::unique_ptr<QMenu> menu)
{
    if (this->menu_)
        this->menu_.release()->deleteLater();

    this->menu_ = std::move(menu);

    this->menu_->installEventFilter(
        new FunctionEventFilter(this, [this](QObject *, QEvent *event) {
            if (event->type() == QEvent::Hide)
            {
                QTimer::singleShot(20, this, [this] {
                    this->menuVisible_ = false;
                });
            }
            return false;
        }));
}

void Button::paintEvent(QPaintEvent *)
{
    QPainter painter(this);

    painter.setRenderHint(QPainter::SmoothPixmapTransform);

    if (!this->pixmap_.isNull())
    {
        painter.setOpacity(this->getCurrentDimAmount());

        QRect rect = this->rect();

        this->resizedPixmap_ =
            resizePixmap(this->pixmap_, this->resizedPixmap_, rect.size());

        int margin = this->height() < 22 * this->scale() ? 3 : 6;

        int s = this->enableMargin_ ? int(margin * this->scale()) : 0;

        rect.moveLeft(s);
        rect.setRight(rect.right() - s - s);
        rect.moveTop(s);
        rect.setBottom(rect.bottom() - s - s);

        painter.drawPixmap(rect, this->resizedPixmap_);

        painter.setOpacity(1);
    }

    this->fancyPaint(painter);

    if (this->borderColor_.isValid())
    {
        painter.setRenderHint(QPainter::Antialiasing, false);
        painter.setPen(this->borderColor_);
        painter.drawRect(0, 0, this->width() - 1, this->height() - 1);
    }
}

void Button::fancyPaint(QPainter &painter)
{
    if (!this->enabled_)
    {
        return;
    }

    painter.setRenderHint(QPainter::Antialiasing);
    QColor c;

    if (this->mouseEffectColor_)
    {
        c = this->mouseEffectColor_.get();
    }
    else
    {
        c = this->theme->isLightTheme() ? QColor(0, 0, 0)
                                        : QColor(255, 255, 255);
    }

    if (this->hoverMultiplier_ > 0)
    {
        QRadialGradient gradient(QPointF(mousePos_), this->width() / 2);

        gradient.setColorAt(0, QColor(c.red(), c.green(), c.blue(),
                                      int(50 * this->hoverMultiplier_)));
        gradient.setColorAt(1, QColor(c.red(), c.green(), c.blue(),
                                      int(40 * this->hoverMultiplier_)));

        painter.fillRect(this->rect(), gradient);
    }

    for (auto effect : this->clickEffects_)
    {
        QRadialGradient gradient(effect.position.x(), effect.position.y(),
                                 effect.progress * qreal(width()) * 2,
                                 effect.position.x(), effect.position.y());

        gradient.setColorAt(0, QColor(c.red(), c.green(), c.blue(),
                                      int((1 - effect.progress) * 95)));
        gradient.setColorAt(0.9999, QColor(c.red(), c.green(), c.blue(),
                                           int((1 - effect.progress) * 95)));
        gradient.setColorAt(1, QColor(c.red(), c.green(), c.blue(), int(0)));

        painter.fillRect(this->rect(), gradient);
    }
}

void Button::enterEvent(QEvent *)
{
    this->mouseOver_ = true;
}

void Button::leaveEvent(QEvent *)
{
    this->mouseOver_ = false;
}

void Button::mousePressEvent(QMouseEvent *event)
{
    if (!this->enabled_)
    {
        return;
    }

    if (event->button() != Qt::LeftButton)
    {
        return;
    }

    this->clickEffects_.push_back(ClickEffect(event->pos()));

    this->mouseDown_ = true;

    emit this->leftMousePress();

    if (this->menu_ && !this->menuVisible_)
    {
        QTimer::singleShot(80, this, [this] {
            this->showMenu();
        });
        this->mouseDown_ = false;
        this->mouseOver_ = false;
    }
}

void Button::mouseReleaseEvent(QMouseEvent *event)
{
    if (!this->enabled_)
        return;

    if (event->button() == Qt::LeftButton)
    {
        this->mouseDown_ = false;

        if (this->rect().contains(event->pos()))
            emit leftClicked();
    }

    emit clicked(event->button());
}

void Button::mouseMoveEvent(QMouseEvent *event)
{
    if (this->enabled_)
    {
        this->mousePos_ = event->pos();

        this->update();
    }
}

void Button::onMouseEffectTimeout()
{
    bool performUpdate = false;

    if (selected_)
    {
        if (this->hoverMultiplier_ != 0)
        {
            this->hoverMultiplier_ =
                std::max(0.0, this->hoverMultiplier_ - 0.1);
            performUpdate = true;
        }
    }
    else if (mouseOver_)
    {
        if (this->hoverMultiplier_ != 1)
        {
            this->hoverMultiplier_ =
                std::min(1.0, this->hoverMultiplier_ + 0.5);
            performUpdate = true;
        }
    }
    else
    {
        if (this->hoverMultiplier_ != 0)
        {
            this->hoverMultiplier_ =
                std::max(0.0, this->hoverMultiplier_ - 0.3);
            performUpdate = true;
        }
    }

    if (this->clickEffects_.size() != 0)
    {
        performUpdate = true;

        for (auto it = this->clickEffects_.begin();
             it != this->clickEffects_.end();)
        {
            it->progress += mouseDown_ ? 0.02 : 0.07;

            if (it->progress >= 1.0)
            {
                it = this->clickEffects_.erase(it);
            }
            else
            {
                it++;
            }
        }
    }

    if (performUpdate)
    {
        update();
    }
}

void Button::showMenu()
{
    if (!this->menu_)
        return;

    auto point = [this] {
        auto point = this->mapToGlobal(
            QPoint(this->width() - this->menu_->width(), this->height()));

        auto *screen = QApplication::screenAt(point);
        if (screen == nullptr)
        {
            screen = QApplication::primaryScreen();
        }
        auto bounds = screen->availableGeometry();

        if (point.y() + this->menu_->height() > bounds.bottom())
        {
            point.setY(point.y() - this->menu_->height() - this->height());
        }

        return point;
    };

    this->menu_->popup(point());
    this->menu_->move(point());
    this->menuVisible_ = true;
}

}  // namespace chatterino<|MERGE_RESOLUTION|>--- conflicted
+++ resolved
@@ -6,11 +6,8 @@
 #include <QApplication>
 #include <QDebug>
 #include <QPainter>
-<<<<<<< HEAD
-#include <QPalette>
-=======
+//#include <QPalette>
 #include <QScreen>
->>>>>>> 2233b465
 
 namespace chatterino {
 namespace {
