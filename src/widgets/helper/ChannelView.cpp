--- conflicted
+++ resolved
@@ -2090,17 +2090,6 @@
                     if (hoveredElement->getFlags().has(
                             MessageElementFlag::Username))
                     {
-<<<<<<< HEAD
-                        // Insert @username into split input
-                        const bool commaMention =
-                            getSettings()->mentionUsersWithComma;
-                        const bool isFirstWord =
-                            split && split->getInput().isEditFirstWord();
-                        auto userMention = formatUserMention(
-                            link.value, isFirstWord, commaMention,
-                            getSettings()->lowercaseUsernames);
-                        insertText("@" + userMention + " ");
-=======
                         Qt::KeyboardModifier userSpecifiedModifier =
                             getSettings()->usernameRightClickModifier;
 
@@ -2143,7 +2132,8 @@
                                 const bool isFirstWord =
                                     split->getInput().isEditFirstWord();
                                 auto userMention = formatUserMention(
-                                    link.value, isFirstWord, commaMention);
+                                    link.value, isFirstWord, commaMention,
+                                    getSettings()->lowercaseUsernames);
                                 insertText("@" + userMention + " ");
                             }
                             break;
@@ -2166,7 +2156,6 @@
                             }
                             break;  // unreachable
                         }
->>>>>>> 76527073
                     }
 
                     return;
