--- conflicted
+++ resolved
@@ -27,12 +27,8 @@
 class Settings;
 class Fonts;
 class Resources2;
-<<<<<<< HEAD
 class Toasts;
-
-=======
 class ChatterinoBadges;
->>>>>>> 23cf8152
 
 class Application
 {
