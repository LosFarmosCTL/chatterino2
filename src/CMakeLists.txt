--- conflicted
+++ resolved
@@ -828,6 +828,9 @@
     CHATTERINO_GIT_MODIFIED=${GIT_MODIFIED}
 
     CHATTERINO_CMAKE_GEN_DATE=\"${cmake_gen_date}\"
+
+    CHATTERINO_GIT_UPSTREAM_HASH=\"${GIT_UPSTREAM_HASH}\"
+    CHATTERINO_GIT_UPSTREAM_COMMIT=\"${GIT_UPSTREAM_COMMIT}\"
 )
 
 target_link_libraries(${LIBRARY_PROJECT} PRIVATE ${VERSION_PROJECT})
@@ -838,18 +841,6 @@
     AB_CUSTOM_SETTINGS
     IRC_STATIC
     IRC_NAMESPACE=Communi
-<<<<<<< HEAD
-
-    CHATTERINO_GIT_HASH=\"${GIT_HASH}\"
-    CHATTERINO_GIT_RELEASE=\"${GIT_RELEASE}\"
-    CHATTERINO_GIT_COMMIT=\"${GIT_COMMIT}\"
-
-    CHATTERINO_GIT_UPSTREAM_HASH=\"${GIT_UPSTREAM_HASH}\"
-    CHATTERINO_GIT_UPSTREAM_COMMIT=\"${GIT_UPSTREAM_COMMIT}\"
-
-    CHATTERINO_CMAKE_GEN_DATE=\"${cmake_gen_date}\"
-=======
->>>>>>> 76527073
     )
 if (USE_SYSTEM_QTKEYCHAIN)
     target_compile_definitions(${LIBRARY_PROJECT} PUBLIC
