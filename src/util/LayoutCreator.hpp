<<<<<<< HEAD
#pragma once

#include <QHBoxLayout>
#include <QScrollArea>
#include <QTabWidget>
#include <QWidget>

#include <cassert>
#include <type_traits>

namespace chatterino {

template <class T>
class LayoutCreator
{
public:
    LayoutCreator(T *_item)
        : item_(_item)
    {
    }

    T *operator->()
    {
        return this->item_;
    }

    T &operator*()
    {
        return *this->item_;
    }

    T *getElement()
    {
        return this->item_;
    }

    template <typename T2>
    LayoutCreator<T2> append(T2 *_item)
    {
        this->addItem(this->getOrCreateLayout(), _item);

        return LayoutCreator<T2>(_item);
    }

    template <typename T2, typename... Args>
    LayoutCreator<T2> emplace(Args &&... args)
    {
        T2 *t = new T2(std::forward<Args>(args)...);

        this->addItem(this->getOrCreateLayout(), t);

        return LayoutCreator<T2>(t);
    }

    template <typename Q = T,
              typename std::enable_if<std::is_base_of<QScrollArea, Q>::value,
                                      int>::type = 0>
    LayoutCreator<QWidget> emplaceScrollAreaWidget()
    {
        QWidget *widget = new QWidget;
        this->item_->setWidget(widget);
        return LayoutCreator<QWidget>(widget);
    }

    template <typename T2, typename Q = T,
              typename std::enable_if<std::is_base_of<QWidget, Q>::value,
                                      int>::type = 0,
              typename std::enable_if<std::is_base_of<QLayout, T2>::value,
                                      int>::type = 0>
    LayoutCreator<T2> setLayoutType()
    {
        T2 *layout = new T2;

        this->item_->setLayout(layout);

        return LayoutCreator<T2>(layout);
    }

    LayoutCreator<T> assign(T **ptr)
    {
        *ptr = this->item_;

        return *this;
    }

    template <typename Q = T,
              typename std::enable_if<std::is_base_of<QLayout, Q>::value,
                                      int>::type = 0>
    LayoutCreator<T> withoutMargin()
    {
        this->item_->setContentsMargins(0, 0, 0, 0);

        return *this;
    }

    LayoutCreator<T> withoutSpacing()
    {
        this->item_->setSpacing(0);

        return *this;
    }

    template <typename Q = T,
              typename std::enable_if<std::is_base_of<QWidget, Q>::value,
                                      int>::type = 0>
    LayoutCreator<T> hidden()
    {
        this->item_->setVisible(false);

        return *this;
    }

    template <typename Q = T, typename T2,
              typename std::enable_if<std::is_same<QTabWidget, Q>::value,
                                      int>::type = 0>
    LayoutCreator<T2> appendTab(T2 *item, const QString &title)
    {
        static_assert(std::is_base_of<QLayout, T2>::value,
                      "needs to be QLayout");

        QWidget *widget = new QWidget;
        widget->setLayout(item);

        this->item_->addTab(widget, title);

        return LayoutCreator<T2>(item);
    }

    template <typename Slot, typename Func>
    LayoutCreator<T> connect(Slot slot, QObject *receiver, Func func)
    {
        QObject::connect(this->getElement(), slot, receiver, func);
        return *this;
    }

    template <typename Func>
    LayoutCreator<T> onClick(QObject *receiver, Func func)
    {
        QObject::connect(this->getElement(), &T::clicked, receiver, func);
        return *this;
    }

private:
    T *item_;

    template <typename T2,
              typename std::enable_if<std::is_base_of<QWidget, T2>::value,
                                      int>::type = 0>
    void addItem(QLayout *layout, T2 *item)
    {
        layout->addWidget(item);
    }

    template <typename T2,
              typename std::enable_if<std::is_base_of<QLayout, T2>::value,
                                      int>::type = 0>
    void addItem(QLayout *layout, T2 *item)
    {
        QWidget *widget = new QWidget();
        widget->setLayout(item);
        layout->addWidget(widget);
    }

    template <typename Q = T,
              typename std::enable_if<std::is_base_of<QLayout, Q>::value,
                                      int>::type = 0>
    QLayout *getOrCreateLayout()
    {
        return this->item_;
    }

    template <typename Q = T,
              typename std::enable_if<std::is_base_of<QWidget, Q>::value,
                                      int>::type = 0>
    QLayout *getOrCreateLayout()
    {
        if (!this->item_->layout())
        {
            this->item_->setLayout(new QHBoxLayout());
        }

        return this->item_->layout();
    }
};

template <typename T, typename... Args>
LayoutCreator<T> makeDialog(Args &&... args)
{
    T *t = new T(std::forward<Args>(args)...);
    t->setAttribute(Qt::WA_DeleteOnClose);
    return LayoutCreator<T>(t);
}

}  // namespace chatterino
=======
#pragma once

#include <QHBoxLayout>
#include <QScrollArea>
#include <QTabWidget>
#include <QWidget>

#include <cassert>
#include <type_traits>

namespace chatterino {

template <class T>
class LayoutCreator
{
public:
    LayoutCreator(T *_item)
        : item_(_item)
    {
    }

    T *operator->()
    {
        return this->item_;
    }

    T &operator*()
    {
        return *this->item_;
    }

    T *getElement()
    {
        return this->item_;
    }

    template <typename T2>
    LayoutCreator<T2> append(T2 *_item)
    {
        this->addItem(this->getOrCreateLayout(), _item);

        return LayoutCreator<T2>(_item);
    }

    template <typename T2, typename... Args>
    LayoutCreator<T2> emplace(Args &&... args)
    {
        T2 *t = new T2(std::forward<Args>(args)...);

        this->addItem(this->getOrCreateLayout(), t);

        return LayoutCreator<T2>(t);
    }

    template <typename Q = T,
              typename std::enable_if<std::is_base_of<QScrollArea, Q>::value,
                                      int>::type = 0>
    LayoutCreator<QWidget> emplaceScrollAreaWidget()
    {
        QWidget *widget = new QWidget;
        this->item_->setWidget(widget);
        return LayoutCreator<QWidget>(widget);
    }

    template <typename T2, typename Q = T,
              typename std::enable_if<std::is_base_of<QWidget, Q>::value,
                                      int>::type = 0,
              typename std::enable_if<std::is_base_of<QLayout, T2>::value,
                                      int>::type = 0>
    LayoutCreator<T2> setLayoutType()
    {
        T2 *layout = new T2;

        this->item_->setLayout(layout);

        return LayoutCreator<T2>(layout);
    }

    LayoutCreator<T> assign(T **ptr)
    {
        *ptr = this->item_;

        return *this;
    }

    template <typename Q = T,
              typename std::enable_if<std::is_base_of<QLayout, Q>::value,
                                      int>::type = 0>
    LayoutCreator<T> withoutMargin()
    {
        this->item_->setContentsMargins(0, 0, 0, 0);

        return *this;
    }

    LayoutCreator<T> withoutSpacing()
    {
        this->item_->setSpacing(0);

        return *this;
    }

    template <typename Q = T,
              typename std::enable_if<std::is_base_of<QWidget, Q>::value,
                                      int>::type = 0>
    LayoutCreator<T> hidden()
    {
        this->item_->setVisible(false);

        return *this;
    }

    template <typename Q = T, typename T2,
              typename std::enable_if<std::is_same<QTabWidget, Q>::value,
                                      int>::type = 0>
    LayoutCreator<T2> appendTab(T2 *item, const QString &title)
    {
        static_assert(std::is_base_of<QLayout, T2>::value,
                      "needs to be QLayout");

        QWidget *widget = new QWidget;
        widget->setLayout(item);

        this->item_->addTab(widget, title);

        return LayoutCreator<T2>(item);
    }

private:
    T *item_;

    template <typename T2,
              typename std::enable_if<std::is_base_of<QWidget, T2>::value,
                                      int>::type = 0>
    void addItem(QLayout *layout, T2 *item)
    {
        layout->addWidget(item);
    }

    template <typename T2,
              typename std::enable_if<std::is_base_of<QLayout, T2>::value,
                                      int>::type = 0>
    void addItem(QLayout *layout, T2 *item)
    {
        QWidget *widget = new QWidget();
        widget->setLayout(item);
        layout->addWidget(widget);
    }

    template <typename Q = T,
              typename std::enable_if<std::is_base_of<QLayout, Q>::value,
                                      int>::type = 0>
    QLayout *getOrCreateLayout()
    {
        return this->item_;
    }

    template <typename Q = T,
              typename std::enable_if<std::is_base_of<QWidget, Q>::value,
                                      int>::type = 0>
    QLayout *getOrCreateLayout()
    {
        if (!this->item_->layout())
        {
            this->item_->setLayout(new QHBoxLayout());
        }

        return this->item_->layout();
    }
};

}  // namespace chatterino
>>>>>>> b06918eb
<|MERGE_RESOLUTION|>--- conflicted
+++ resolved
@@ -1,4 +1,3 @@
-<<<<<<< HEAD
 #pragma once
 
 #include <QHBoxLayout>
@@ -192,178 +191,4 @@
     return LayoutCreator<T>(t);
 }
 
-}  // namespace chatterino
-=======
-#pragma once
-
-#include <QHBoxLayout>
-#include <QScrollArea>
-#include <QTabWidget>
-#include <QWidget>
-
-#include <cassert>
-#include <type_traits>
-
-namespace chatterino {
-
-template <class T>
-class LayoutCreator
-{
-public:
-    LayoutCreator(T *_item)
-        : item_(_item)
-    {
-    }
-
-    T *operator->()
-    {
-        return this->item_;
-    }
-
-    T &operator*()
-    {
-        return *this->item_;
-    }
-
-    T *getElement()
-    {
-        return this->item_;
-    }
-
-    template <typename T2>
-    LayoutCreator<T2> append(T2 *_item)
-    {
-        this->addItem(this->getOrCreateLayout(), _item);
-
-        return LayoutCreator<T2>(_item);
-    }
-
-    template <typename T2, typename... Args>
-    LayoutCreator<T2> emplace(Args &&... args)
-    {
-        T2 *t = new T2(std::forward<Args>(args)...);
-
-        this->addItem(this->getOrCreateLayout(), t);
-
-        return LayoutCreator<T2>(t);
-    }
-
-    template <typename Q = T,
-              typename std::enable_if<std::is_base_of<QScrollArea, Q>::value,
-                                      int>::type = 0>
-    LayoutCreator<QWidget> emplaceScrollAreaWidget()
-    {
-        QWidget *widget = new QWidget;
-        this->item_->setWidget(widget);
-        return LayoutCreator<QWidget>(widget);
-    }
-
-    template <typename T2, typename Q = T,
-              typename std::enable_if<std::is_base_of<QWidget, Q>::value,
-                                      int>::type = 0,
-              typename std::enable_if<std::is_base_of<QLayout, T2>::value,
-                                      int>::type = 0>
-    LayoutCreator<T2> setLayoutType()
-    {
-        T2 *layout = new T2;
-
-        this->item_->setLayout(layout);
-
-        return LayoutCreator<T2>(layout);
-    }
-
-    LayoutCreator<T> assign(T **ptr)
-    {
-        *ptr = this->item_;
-
-        return *this;
-    }
-
-    template <typename Q = T,
-              typename std::enable_if<std::is_base_of<QLayout, Q>::value,
-                                      int>::type = 0>
-    LayoutCreator<T> withoutMargin()
-    {
-        this->item_->setContentsMargins(0, 0, 0, 0);
-
-        return *this;
-    }
-
-    LayoutCreator<T> withoutSpacing()
-    {
-        this->item_->setSpacing(0);
-
-        return *this;
-    }
-
-    template <typename Q = T,
-              typename std::enable_if<std::is_base_of<QWidget, Q>::value,
-                                      int>::type = 0>
-    LayoutCreator<T> hidden()
-    {
-        this->item_->setVisible(false);
-
-        return *this;
-    }
-
-    template <typename Q = T, typename T2,
-              typename std::enable_if<std::is_same<QTabWidget, Q>::value,
-                                      int>::type = 0>
-    LayoutCreator<T2> appendTab(T2 *item, const QString &title)
-    {
-        static_assert(std::is_base_of<QLayout, T2>::value,
-                      "needs to be QLayout");
-
-        QWidget *widget = new QWidget;
-        widget->setLayout(item);
-
-        this->item_->addTab(widget, title);
-
-        return LayoutCreator<T2>(item);
-    }
-
-private:
-    T *item_;
-
-    template <typename T2,
-              typename std::enable_if<std::is_base_of<QWidget, T2>::value,
-                                      int>::type = 0>
-    void addItem(QLayout *layout, T2 *item)
-    {
-        layout->addWidget(item);
-    }
-
-    template <typename T2,
-              typename std::enable_if<std::is_base_of<QLayout, T2>::value,
-                                      int>::type = 0>
-    void addItem(QLayout *layout, T2 *item)
-    {
-        QWidget *widget = new QWidget();
-        widget->setLayout(item);
-        layout->addWidget(widget);
-    }
-
-    template <typename Q = T,
-              typename std::enable_if<std::is_base_of<QLayout, Q>::value,
-                                      int>::type = 0>
-    QLayout *getOrCreateLayout()
-    {
-        return this->item_;
-    }
-
-    template <typename Q = T,
-              typename std::enable_if<std::is_base_of<QWidget, Q>::value,
-                                      int>::type = 0>
-    QLayout *getOrCreateLayout()
-    {
-        if (!this->item_->layout())
-        {
-            this->item_->setLayout(new QHBoxLayout());
-        }
-
-        return this->item_->layout();
-    }
-};
-
-}  // namespace chatterino
->>>>>>> b06918eb
+}  // namespace chatterino