--- conflicted
+++ resolved
@@ -570,7 +570,6 @@
     ChatterinoSetting<std::vector<QString>> enabledPlugins = {
         "/plugins/enabledPlugins", {}};
 
-<<<<<<< HEAD
     // more misc dankerino shit
     IntSetting twitchHighRateLimitDelay = {
         "/misc/twitch/highRateLimitDelay",
@@ -593,15 +592,12 @@
                                             false};
     QStringSetting bridgeUser = {"/misc/bridgeUser", "supabridge"};
 
-=======
     // Advanced
     EnumStringSetting<SoundBackend> soundBackend = {
         "/sound/backend",
         SoundBackend::Miniaudio,
     };
 
-private:
->>>>>>> 6d02bb73
     ChatterinoSetting<std::vector<HighlightPhrase>> highlightedMessagesSetting =
         {"/highlighting/highlights"};
     ChatterinoSetting<std::vector<HighlightPhrase>> highlightedUsersSetting = {
