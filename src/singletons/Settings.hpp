#pragma once

#include <pajlada/settings/setting.hpp>
#include <pajlada/settings/settinglistener.hpp>

#include "BaseSettings.hpp"
#include "common/Channel.hpp"
#include "common/SignalVector.hpp"
#include "controllers/filters/FilterRecord.hpp"
#include "controllers/highlights/HighlightBadge.hpp"
#include "controllers/highlights/HighlightPhrase.hpp"
#include "controllers/moderationactions/ModerationAction.hpp"
#include "controllers/nicknames/Nickname.hpp"
#include "singletons/Toasts.hpp"
#include "util/StreamerMode.hpp"
#include "widgets/Notebook.hpp"

using TimeoutButton = std::pair<QString, int>;

namespace chatterino {

class HighlightPhrase;
class HighlightBlacklistUser;
class IgnorePhrase;
class FilterRecord;
class Nickname;

/// Settings which are availlable for reading on all threads.
class ConcurrentSettings
{
public:
    ConcurrentSettings();

    SignalVector<HighlightPhrase> &highlightedMessages;
    SignalVector<HighlightPhrase> &highlightedUsers;
    SignalVector<HighlightBadge> &highlightedBadges;
    SignalVector<HighlightBlacklistUser> &blacklistedUsers;
    SignalVector<IgnorePhrase> &ignoredMessages;
    SignalVector<QString> &mutedChannels;
    SignalVector<FilterRecordPtr> &filterRecords;
    SignalVector<Nickname> &nicknames;
    SignalVector<ModerationAction> &moderationActions;

    bool isHighlightedUser(const QString &username);
    bool isBlacklistedUser(const QString &username);
    bool isMutedChannel(const QString &channelName);
    bool toggleMutedChannel(const QString &channelName);

private:
    void mute(const QString &channelName);
    void unmute(const QString &channelName);
};

ConcurrentSettings &getCSettings();

enum UsernameDisplayMode : int {
    Username = 1,                  // Username
    LocalizedName = 2,             // Localized name
    UsernameAndLocalizedName = 3,  // Username (Localized name)
};
/// Settings which are availlable for reading and writing on the gui thread.
// These settings are still accessed concurrently in the code but it is bad practice.
class Settings : public ABSettings, public ConcurrentSettings
{
    static Settings *instance_;

public:
    Settings(const QString &settingsDirectory);

    static Settings &instance();

    /// Appearance
    BoolSetting showTimestamps = {"/appearance/messages/showTimestamps", true};
    BoolSetting animationsWhenFocused = {
        "/appearance/enableAnimationsWhenFocused", false};
    QStringSetting timestampFormat = {"/appearance/messages/timestampFormat",
                                      "h:mm"};
    BoolSetting showLastMessageIndicator = {
        "/appearance/messages/showLastMessageIndicator", false};
    EnumSetting<Qt::BrushStyle> lastMessagePattern = {
        "/appearance/messages/lastMessagePattern", Qt::SolidPattern};
    QStringSetting lastMessageColor = {"/appearance/messages/lastMessageColor",
                                       "#7f2026"};
    BoolSetting showEmptyInput = {"/appearance/showEmptyInputBox", true};
    BoolSetting showTextInputPlaceholder = {
        "/appearance/showTextInputPlaceholder", true};
    BoolSetting showMessageLength = {"/appearance/messages/showMessageLength",
                                     false};
    BoolSetting separateMessages = {"/appearance/messages/separateMessages",
                                    false};
    BoolSetting compactEmotes = {"/appearance/messages/compactEmotes", true};
    BoolSetting hideModerated = {"/appearance/messages/hideModerated", false};
    BoolSetting hideModerationActions = {
        "/appearance/messages/hideModerationActions", false};
    BoolSetting hideDeletionActions = {
        "/appearance/messages/hideDeletionActions", false};
    BoolSetting colorizeNicknames = {"/appearance/messages/colorizeNicknames",
                                     true};
    BoolSetting colorizeNicknamesOnIrc = {
        "/appearance/messages/colorizeNicknamesOnIrc", true};
    EnumSetting<UsernameDisplayMode> usernameDisplayMode = {
        "/appearance/messages/usernameDisplayMode",
        UsernameDisplayMode::UsernameAndLocalizedName};

    EnumSetting<NotebookTabDirection> tabDirection = {
        "/appearance/tabDirection", NotebookTabDirection::Horizontal};

    //    BoolSetting collapseLongMessages =
    //    {"/appearance/messages/collapseLongMessages", false};
    IntSetting collpseMessagesMinLines = {
        "/appearance/messages/collapseMessagesMinLines", 0};
    BoolSetting alternateMessages = {
        "/appearance/messages/alternateMessageBackground", false};
    BoolSetting grayOutRecents = {"/appearance/messages/gratOutRecents", true};
    FloatSetting boldScale = {"/appearance/boldScale", 63};
    BoolSetting showTabCloseButton = {"/appearance/showTabCloseButton", true};
    BoolSetting showTabLive = {"/appearance/showTabLiveButton", true};
    BoolSetting hidePreferencesButton = {"/appearance/hidePreferencesButton",
                                         false};
    BoolSetting hideUserButton = {"/appearance/hideUserButton", false};
    BoolSetting enableSmoothScrolling = {"/appearance/smoothScrolling", true};
    BoolSetting enableSmoothScrollingNewMessages = {
        "/appearance/smoothScrollingNewMessages", false};
    BoolSetting boldUsernames = {"/appearance/messages/boldUsernames", true};
    BoolSetting colorUsernames = {"/appearance/messages/colorUsernames", true};
    BoolSetting findAllUsernames = {"/appearance/messages/findAllUsernames",
                                    false};
    // BoolSetting customizable splitheader
    BoolSetting headerViewerCount = {"/appearance/splitheader/showViewerCount",
                                     false};
    BoolSetting headerStreamTitle = {"/appearance/splitheader/showTitle",
                                     false};
    BoolSetting headerGame = {"/appearance/splitheader/showGame", false};
    BoolSetting headerUptime = {"/appearance/splitheader/showUptime", false};
    FloatSetting customThemeMultiplier = {"/appearance/customThemeMultiplier",
                                          -0.5f};
    // BoolSetting useCustomWindowFrame = {"/appearance/useCustomWindowFrame",
    // false};
    BoolSetting legacyDankerinoRemoveSpacesBetweenEmotes_ = {
        "/appearance/removeSpacesBetweenEmotes", false};

    // Badges
    BoolSetting showBadgesGlobalAuthority = {
        "/appearance/badges/GlobalAuthority", true};
    BoolSetting showBadgesPredictions = {"/appearance/badges/predictions",
                                         true};
    BoolSetting showBadgesChannelAuthority = {
        "/appearance/badges/ChannelAuthority", true};
    BoolSetting showBadgesSubscription = {"/appearance/badges/subscription",
                                          true};
    BoolSetting showBadgesVanity = {"/appearance/badges/vanity", true};
    BoolSetting showBadgesChatterino = {"/appearance/badges/chatterino", true};
    BoolSetting showBadgesDankerino = {"/appearance/badges/dankerino", true};
    BoolSetting showBadgesSeventv = {"/appearance/badges/seventv", true};
    BoolSetting showBadgesFfz = {"/appearance/badges/ffz", true};
    BoolSetting useCustomFfzModeratorBadges = {
        "/appearance/badges/useCustomFfzModeratorBadges", true};
    BoolSetting useCustomFfzVipBadges = {
        "/appearance/badges/useCustomFfzVipBadges", true};

    /// Behaviour
    BoolSetting allowDuplicateMessages = {"/behaviour/allowDuplicateMessages",
                                          true};
    BoolSetting rainbowMessages = {"/behaviour/rainbow/enabled", false};
    BoolSetting rainbowMessagesReduceRatelimit = {
        "/behaviour/rainbow/reducedRatelimit", true};
    BoolSetting rainbowMessagesDisableChangedMessage = {
        "/behaviour/rainbow/disableColorChangedNotice", true};
    BoolSetting rainbowMessagesPrime = {"/behaviour/rainbow/primeColors", true};
    IntSetting rainbowSpeed = {"/behaviour/rainbow/speed", 10};
<<<<<<< HEAD
=======
    IntSetting rainbowStartingHue = {"/behaviour/rainbow/startingHue", 0};
>>>>>>> 1507a8c2
    BoolSetting mentionUsersWithAt = {"/behaviour/mentionUsersWithAt", false};
    BoolSetting showJoins = {"/behaviour/showJoins", false};
    BoolSetting showParts = {"/behaviour/showParts", false};
    FloatSetting mouseScrollMultiplier = {"/behaviour/mouseScrollMultiplier",
                                          1.0};
    BoolSetting autoCloseUserPopup = {"/behaviour/autoCloseUserPopup", true};
    // BoolSetting twitchSeperateWriteConnection =
    // {"/behaviour/twitchSeperateWriteConnection", false};

    // Auto-completion
    BoolSetting onlyFetchChattersForSmallerStreamers = {
        "/behaviour/autocompletion/onlyFetchChattersForSmallerStreamers", true};
    IntSetting smallStreamerLimit = {
        "/behaviour/autocompletion/smallStreamerLimit", 1000};
    BoolSetting prefixOnlyEmoteCompletion = {
        "/behaviour/autocompletion/prefixOnlyCompletion", true};
    BoolSetting userCompletionOnlyWithAt = {
        "/behaviour/autocompletion/userCompletionOnlyWithAt", false};
    BoolSetting emoteCompletionWithColon = {
        "/behaviour/autocompletion/emoteCompletionWithColon", true};
    BoolSetting showUsernameCompletionMenu = {
        "/behaviour/autocompletion/showUsernameCompletionMenu", true};

    FloatSetting pauseOnHoverDuration = {"/behaviour/pauseOnHoverDuration", 0};
    EnumSetting<Qt::KeyboardModifier> pauseChatModifier = {
        "/behaviour/pauseChatModifier", Qt::KeyboardModifier::NoModifier};
    BoolSetting autorun = {"/behaviour/autorun", false};
    BoolSetting mentionUsersWithComma = {"/behaviour/mentionUsersWithComma",
                                         true};
    BoolSetting lowercaseUsernames = {"/behaviour/lowercaseUsernames", false};

    /// Commands
    BoolSetting allowCommandsAtEnd = {"/commands/allowCommandsAtEnd", false};

    /// Emotes
    BoolSetting scaleEmotesByLineHeight = {"/emotes/scaleEmotesByLineHeight",
                                           false};
    BoolSetting enableEmoteImages = {"/emotes/enableEmoteImages", true};
    BoolSetting animateEmotes = {"/emotes/enableGifAnimations", true};
    FloatSetting emoteScale = {"/emotes/scale", 1.f};

    QStringSetting emojiSet = {"/emotes/emojiSet", "Twitter"};

    BoolSetting stackBits = {"/emotes/stackBits", false};
    BoolSetting removeSpacesBetweenEmotes = {
        "/emotes/removeSpacesBetweenEmotes", false};
    BoolSetting enableLoadingSevenTV = {"/emotes/enableLoadingSevenTV", false};

    /// Links
    BoolSetting linksDoubleClickOnly = {"/links/doubleClickToOpen", false};
    BoolSetting linkInfoTooltip = {"/links/linkInfoTooltip", false};
    IntSetting thumbnailSize = {"/appearance/thumbnailSize", 0};
    IntSetting thumbnailSizeStream = {"/appearance/thumbnailSizeStream", 2};
    BoolSetting unshortLinks = {"/links/unshortLinks", false};
    BoolSetting lowercaseDomains = {"/links/linkLowercase", true};

    /// Streamer Mode
    EnumSetting<StreamerModeSetting> enableStreamerMode = {
        "/streamerMode/enabled", StreamerModeSetting::DetectObs};
    BoolSetting streamerModeHideUsercardAvatars = {
        "/streamerMode/hideUsercardAvatars", true};
    BoolSetting streamerModeHideLinkThumbnails = {
        "/streamerMode/hideLinkThumbnails", true};
    BoolSetting streamerModeHideViewerCountAndDuration = {
        "/streamerMode/hideViewerCountAndDuration", false};
    BoolSetting streamerModeMuteMentions = {"/streamerMode/muteMentions", true};
    BoolSetting streamerModeSuppressLiveNotifications = {
        "/streamerMode/supressLiveNotifications", false};

    /// Ignored Phrases
    QStringSetting ignoredPhraseReplace = {"/ignore/ignoredPhraseReplace",
                                           "***"};

    /// Blocked Users
    BoolSetting enableTwitchBlockedUsers = {"/ignore/enableTwitchBlockedUsers",
                                            true};
    IntSetting showBlockedUsersMessages = {"/ignore/showBlockedUsers", 0};

    /// Moderation
    QStringSetting timeoutAction = {"/moderation/timeoutAction", "Disable"};
    IntSetting timeoutStackStyle = {
        "/moderation/timeoutStackStyle",
        static_cast<int>(TimeoutStackStyle::Default)};

    /// Highlighting
    //    BoolSetting enableHighlights = {"/highlighting/enabled", true};
    BoolSetting customHighlightSound = {"/highlighting/useCustomSound", false};

    BoolSetting enableSelfHighlight = {
        "/highlighting/selfHighlight/nameIsHighlightKeyword", true};
    BoolSetting showSelfHighlightInMentions = {
        "/highlighting/selfHighlight/showSelfHighlightInMentions", true};
    BoolSetting enableSelfHighlightSound = {
        "/highlighting/selfHighlight/enableSound", true};
    BoolSetting enableSelfHighlightTaskbar = {
        "/highlighting/selfHighlight/enableTaskbarFlashing", true};
    QStringSetting selfHighlightSoundUrl = {
        "/highlighting/selfHighlightSoundUrl", ""};
    QStringSetting selfHighlightColor = {"/highlighting/selfHighlightColor",
                                         ""};

    BoolSetting enableWhisperHighlight = {
        "/highlighting/whisperHighlight/whispersHighlighted", true};
    BoolSetting enableWhisperHighlightSound = {
        "/highlighting/whisperHighlight/enableSound", false};
    BoolSetting enableWhisperHighlightTaskbar = {
        "/highlighting/whisperHighlight/enableTaskbarFlashing", false};
    QStringSetting whisperHighlightSoundUrl = {
        "/highlighting/whisperHighlightSoundUrl", ""};
    QStringSetting whisperHighlightColor = {
        "/highlighting/whisperHighlightColor", ""};

    BoolSetting enableRedeemedHighlight = {
        "/highlighting/redeemedHighlight/highlighted", true};
    //    BoolSetting enableRedeemedHighlightSound = {
    //        "/highlighting/redeemedHighlight/enableSound", false};
    //    BoolSetting enableRedeemedHighlightTaskbar = {
    //        "/highlighting/redeemedHighlight/enableTaskbarFlashing", false};
    QStringSetting redeemedHighlightSoundUrl = {
        "/highlighting/redeemedHighlightSoundUrl", ""};
    QStringSetting redeemedHighlightColor = {
        "/highlighting/redeemedHighlightColor", ""};

    BoolSetting enableFirstMessageHighlight = {
        "/highlighting/firstMessageHighlight/highlighted", true};
    //    BoolSetting enableFirstMessageHighlightSound = {
    //        "/highlighting/firstMessageHighlight/enableSound", false};
    //    BoolSetting enableFirstMessageHighlightTaskbar = {
    //        "/highlighting/firstMessageHighlight/enableTaskbarFlashing", false};
    QStringSetting firstMessageHighlightSoundUrl = {
        "/highlighting/firstMessageHighlightSoundUrl", ""};
    QStringSetting firstMessageHighlightColor = {
        "/highlighting/firstMessageHighlightColor", ""};

    BoolSetting enableSubHighlight = {
        "/highlighting/subHighlight/subsHighlighted", true};
    BoolSetting enableSubHighlightSound = {
        "/highlighting/subHighlight/enableSound", false};
    BoolSetting enableSubHighlightTaskbar = {
        "/highlighting/subHighlight/enableTaskbarFlashing", false};
    QStringSetting subHighlightSoundUrl = {"/highlighting/subHighlightSoundUrl",
                                           ""};
    QStringSetting subHighlightColor = {"/highlighting/subHighlightColor", ""};

    QStringSetting highlightColor = {"/highlighting/color", ""};

    BoolSetting longAlerts = {"/highlighting/alerts", false};

    BoolSetting highlightMentions = {"/highlighting/mentions", true};

    /// Filtering
    BoolSetting excludeUserMessagesFromFilter = {
        "/filtering/excludeUserMessages", false};

    /// Logging
    BoolSetting enableLogging = {"/logging/enabled", false};

    QStringSetting logPath = {"/logging/path", ""};

    QStringSetting pathHighlightSound = {"/highlighting/highlightSoundPath",
                                         ""};

    BoolSetting highlightAlwaysPlaySound = {"/highlighting/alwaysPlaySound",
                                            false};

    BoolSetting inlineWhispers = {"/whispers/enableInlineWhispers", true};
    BoolSetting highlightInlineWhispers = {"/whispers/highlightInlineWhispers",
                                           false};

    /// Notifications
    BoolSetting notificationFlashTaskbar = {"/notifications/enableFlashTaskbar",
                                            false};
    BoolSetting notificationPlaySound = {"/notifications/enablePlaySound",
                                         false};
    BoolSetting notificationCustomSound = {"/notifications/customPlaySound",
                                           false};
    QStringSetting notificationPathSound = {"/notifications/highlightSoundPath",
                                            "qrc:/sounds/ping3.wav"};
    BoolSetting notificationOnAnyChannel = {"/notifications/onAnyChannel",
                                            false};

    BoolSetting notificationToast = {"/notifications/enableToast", false};
    IntSetting openFromToast = {"/notifications/openFromToast",
                                static_cast<int>(ToastReaction::OpenInBrowser)};

    /// External tools
    // Streamlink
    BoolSetting streamlinkUseCustomPath = {"/external/streamlink/useCustomPath",
                                           false};
    QStringSetting streamlinkPath = {"/external/streamlink/customPath", ""};
    QStringSetting preferredQuality = {"/external/streamlink/quality",
                                       "Choose"};
    QStringSetting streamlinkOpts = {"/external/streamlink/options", ""};

    // Custom URI Scheme
    QStringSetting customURIScheme = {"/external/urischeme"};

    // Image Uploader
    BoolSetting imageUploaderEnabled = {"/external/imageUploader/enabled",
                                        false};
    QStringSetting imageUploaderUrl = {"/external/imageUploader/url", ""};
    QStringSetting imageUploaderFormField = {
        "/external/imageUploader/formField", ""};
    QStringSetting imageUploaderHeaders = {"/external/imageUploader/headers",
                                           ""};
    QStringSetting imageUploaderLink = {"/external/imageUploader/link", ""};
    QStringSetting imageUploaderDeletionLink = {
        "/external/imageUploader/deletionLink", ""};

    /// Misc
    BoolSetting betaUpdates = {"/misc/beta", false};
#ifdef Q_OS_LINUX
    BoolSetting useKeyring = {"/misc/useKeyring", true};
#endif
    BoolSetting enableExperimentalIrc = {"/misc/experimentalIrc", false};

    IntSetting startUpNotification = {"/misc/startUpNotification", 0};
    QStringSetting currentVersion = {"/misc/currentVersion", ""};

    BoolSetting loadTwitchMessageHistoryOnConnect = {
        "/misc/twitch/loadMessageHistoryOnConnect", true};
    IntSetting twitchMessageHistoryLimit = {
        "/misc/twitch/messageHistoryLimit",
        800,
    };

    IntSetting emotesTooltipPreview = {"/misc/emotesTooltipPreview", 1};
    BoolSetting openLinksIncognito = {"/misc/openLinksIncognito", 0};

    QStringSetting cachePath = {"/cache/path", ""};
    BoolSetting restartOnCrash = {"/misc/restartOnCrash", false};
    BoolSetting attachExtensionToAnyProcess = {
        "/misc/attachExtensionToAnyProcess", false};
    BoolSetting askOnImageUpload = {"/misc/askOnImageUpload", true};
    BoolSetting informOnTabVisibilityToggle = {"/misc/askOnTabVisibilityToggle",
                                               true};
    BoolSetting lockNotebookLayout = {"/misc/lockNotebookLayout", false};

    /// Debug
    BoolSetting showUnhandledIrcMessages = {"/debug/showUnhandledIrcMessages",
                                            false};

    /// UI
    // Purely QOL settings are here (like last item in a list).
    IntSetting lastSelectChannelTab = {"/ui/lastSelectChannelTab", 0};
    IntSetting lastSelectIrcConn = {"/ui/lastSelectIrcConn", 0};

    // Similarity
    BoolSetting similarityEnabled = {"/similarity/similarityEnabled", false};
    BoolSetting colorSimilarDisabled = {"/similarity/colorSimilarDisabled",
                                        true};
    BoolSetting hideSimilar = {"/similarity/hideSimilar", false};
    BoolSetting hideSimilarBySameUser = {"/similarity/hideSimilarBySameUser",
                                         true};
    BoolSetting hideSimilarMyself = {"/similarity/hideSimilarMyself", false};
    BoolSetting shownSimilarTriggerHighlights = {
        "/similarity/shownSimilarTriggerHighlights", false};
    FloatSetting similarityPercentage = {"/similarity/similarityPercentage",
                                         0.9f};
    IntSetting hideSimilarMaxDelay = {"/similarity/hideSimilarMaxDelay", 5};
    IntSetting hideSimilarMaxMessagesToCheck = {
        "/similarity/hideSimilarMaxMessagesToCheck", 3};

    /// Timeout buttons

    ChatterinoSetting<std::vector<TimeoutButton>> timeoutButtons = {
        "/timeouts/timeoutButtons",
        {{"s", 1},
         {"s", 30},
         {"m", 1},
         {"m", 5},
         {"m", 30},
         {"h", 1},
         {"d", 1},
         {"w", 1}}};

    // more misc dankerino shit
    IntSetting twitchHighRateLimitDelay = {
        "/misc/twitch/highRateLimitDelay",
        100,
    };
    IntSetting twitchLowRateLimitDelay = {
        "/misc/twitch/lowRateLimitDelay",
        1100,
    };
    BoolSetting abnormalNonceDetection = {"/misc/abnormalNonceDetection",
                                          false};
    BoolSetting normalNonceDetection = {"/misc/normalNonceDetection", false};
    BoolSetting nonceFuckeryEnabled = {"/misc/nonceFuckeryEnabled", false};
    QStringSetting webchatColor = {"/misc/webchatColor", "#3FFFA30B"};

    BoolSetting dankerinoThreeLetterApiEasterEgg = {
        "/misc/dankerinoThreeLetterApiEasterEgg", false};

private:
    BoolSetting nonceFuckeryMigrated_ = {"/misc/nonceFuckeryMigrated", false};
    void updateModerationActions();
    void moveLegacyDankerinoSettings_();
};

}  // namespace chatterino

#ifdef CHATTERINO
#    include "singletons/Settings.hpp"
#endif<|MERGE_RESOLUTION|>--- conflicted
+++ resolved
@@ -168,10 +168,7 @@
         "/behaviour/rainbow/disableColorChangedNotice", true};
     BoolSetting rainbowMessagesPrime = {"/behaviour/rainbow/primeColors", true};
     IntSetting rainbowSpeed = {"/behaviour/rainbow/speed", 10};
-<<<<<<< HEAD
-=======
     IntSetting rainbowStartingHue = {"/behaviour/rainbow/startingHue", 0};
->>>>>>> 1507a8c2
     BoolSetting mentionUsersWithAt = {"/behaviour/mentionUsersWithAt", false};
     BoolSetting showJoins = {"/behaviour/showJoins", false};
     BoolSetting showParts = {"/behaviour/showParts", false};
