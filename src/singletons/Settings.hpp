--- conflicted
+++ resolved
@@ -95,14 +95,11 @@
         "/appearance/messages/hideDeletionActions", false};
     BoolSetting colorizeNicknames = {"/appearance/messages/colorizeNicknames",
                                      true};
-<<<<<<< HEAD
     BoolSetting colorizeNicknamesOnIrc = {
         "/appearance/messages/colorizeNicknamesOnIrc", true};
-=======
     EnumSetting<UsernameDisplayMode> usernameDisplayMode = {
         "/appearance/messages/usernameDisplayMode",
         UsernameDisplayMode::UsernameAndLocalizedName};
->>>>>>> 9fb5ef60
 
     IntSetting tabDirection = {"/appearance/tabDirection",
                                NotebookTabDirection::Horizontal};
