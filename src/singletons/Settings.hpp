#pragma once

#include <pajlada/settings/setting.hpp>
#include <pajlada/settings/settinglistener.hpp>

#include "BaseSettings.hpp"
#include "common/Channel.hpp"
#include "common/SignalVector.hpp"
#include "controllers/filters/FilterRecord.hpp"
#include "controllers/highlights/HighlightBadge.hpp"
#include "controllers/highlights/HighlightPhrase.hpp"
#include "controllers/moderationactions/ModerationAction.hpp"
#include "controllers/nicknames/Nickname.hpp"
#include "singletons/Toasts.hpp"
#include "util/StreamerMode.hpp"
#include "widgets/Notebook.hpp"
#include "widgets/splits/SplitInput.hpp"

using TimeoutButton = std::pair<QString, int>;

namespace chatterino {

class HighlightPhrase;
class HighlightBlacklistUser;
class IgnorePhrase;
class FilterRecord;
class Nickname;

/// Settings which are available for reading on all threads.
class ConcurrentSettings
{
public:
    ConcurrentSettings();

    SignalVector<HighlightPhrase> &highlightedMessages;
    SignalVector<HighlightPhrase> &highlightedUsers;
    SignalVector<HighlightBadge> &highlightedBadges;
    SignalVector<HighlightBlacklistUser> &blacklistedUsers;
    SignalVector<IgnorePhrase> &ignoredMessages;
    SignalVector<QString> &mutedChannels;
    SignalVector<FilterRecordPtr> &filterRecords;
    SignalVector<Nickname> &nicknames;
    SignalVector<ModerationAction> &moderationActions;

    bool isHighlightedUser(const QString &username);
    bool isBlacklistedUser(const QString &username);
    bool isMutedChannel(const QString &channelName);
    bool toggleMutedChannel(const QString &channelName);

private:
    void mute(const QString &channelName);
    void unmute(const QString &channelName);
};

ConcurrentSettings &getCSettings();

enum UsernameDisplayMode : int {
    Username = 1,                  // Username
    LocalizedName = 2,             // Localized name
    UsernameAndLocalizedName = 3,  // Username (Localized name)
};

enum HelixTimegateOverride : int {
    // Use the default timegated behaviour
    // This means we use the old IRC command up until the migration date and
    // switch over to the Helix API only after the migration date
    Timegate = 1,

    // Ignore timegating and always force use the IRC command
    AlwaysUseIRC = 2,

    // Ignore timegating and always force use the Helix API
    AlwaysUseHelix = 3,
};

/// Settings which are availlable for reading and writing on the gui thread.
// These settings are still accessed concurrently in the code but it is bad practice.
class Settings : public ABSettings, public ConcurrentSettings
{
    static Settings *instance_;

public:
    Settings(const QString &settingsDirectory);

    static Settings &instance();

    /// Appearance
    BoolSetting showTimestamps = {"/appearance/messages/showTimestamps", true};
    BoolSetting animationsWhenFocused = {
        "/appearance/enableAnimationsWhenFocused", false};
    QStringSetting timestampFormat = {"/appearance/messages/timestampFormat",
                                      "h:mm"};
    BoolSetting showLastMessageIndicator = {
        "/appearance/messages/showLastMessageIndicator", false};
    EnumSetting<Qt::BrushStyle> lastMessagePattern = {
        "/appearance/messages/lastMessagePattern", Qt::SolidPattern};
    QStringSetting lastMessageColor = {"/appearance/messages/lastMessageColor",
                                       "#7f2026"};
    BoolSetting showEmptyInput = {"/appearance/showEmptyInputBox", true};
    BoolSetting showTextInputPlaceholder = {
        "/appearance/showTextInputPlaceholder", true};
    BoolSetting showMessageLength = {"/appearance/messages/showMessageLength",
                                     false};
    EnumSetting<MessageOverflow> messageOverflow = {
        "/appearance/messages/messageOverflow", MessageOverflow::Highlight};
    BoolSetting separateMessages = {"/appearance/messages/separateMessages",
                                    false};
    BoolSetting hideModerated = {"/appearance/messages/hideModerated", false};
    BoolSetting hideModerationActions = {
        "/appearance/messages/hideModerationActions", false};
    BoolSetting hideDeletionActions = {
        "/appearance/messages/hideDeletionActions", false};
    BoolSetting colorizeNicknames = {"/appearance/messages/colorizeNicknames",
                                     true};
    BoolSetting colorizeNicknamesOnIrc = {
        "/appearance/messages/colorizeNicknamesOnIrc", true};
    EnumSetting<UsernameDisplayMode> usernameDisplayMode = {
        "/appearance/messages/usernameDisplayMode",
        UsernameDisplayMode::UsernameAndLocalizedName};

    EnumSetting<NotebookTabLocation> tabDirection = {"/appearance/tabDirection",
                                                     NotebookTabLocation::Top};

    //    BoolSetting collapseLongMessages =
    //    {"/appearance/messages/collapseLongMessages", false};
    BoolSetting showReplyButton = {"/appearance/showReplyButton", false};
    BoolSetting stripReplyMention = {"/appearance/stripReplyMention", true};
    IntSetting collpseMessagesMinLines = {
        "/appearance/messages/collapseMessagesMinLines", 0};
    BoolSetting alternateMessages = {
        "/appearance/messages/alternateMessageBackground", false};
    BoolSetting grayOutRecents = {"/appearance/messages/gratOutRecents", true};
    FloatSetting boldScale = {"/appearance/boldScale", 63};
    BoolSetting showTabCloseButton = {"/appearance/showTabCloseButton", true};
    BoolSetting showTabLive = {"/appearance/showTabLiveButton", true};
    BoolSetting hidePreferencesButton = {"/appearance/hidePreferencesButton",
                                         false};
    BoolSetting hideUserButton = {"/appearance/hideUserButton", false};
    BoolSetting enableSmoothScrolling = {"/appearance/smoothScrolling", true};
    BoolSetting enableSmoothScrollingNewMessages = {
        "/appearance/smoothScrollingNewMessages", false};
    BoolSetting boldUsernames = {"/appearance/messages/boldUsernames", true};
    BoolSetting colorUsernames = {"/appearance/messages/colorUsernames", true};
    BoolSetting findAllUsernames = {"/appearance/messages/findAllUsernames",
                                    false};
    // BoolSetting customizable splitheader
    BoolSetting headerViewerCount = {"/appearance/splitheader/showViewerCount",
                                     false};
    BoolSetting headerStreamTitle = {"/appearance/splitheader/showTitle",
                                     false};
    BoolSetting headerGame = {"/appearance/splitheader/showGame", false};
    BoolSetting headerUptime = {"/appearance/splitheader/showUptime", false};
    FloatSetting customThemeMultiplier = {"/appearance/customThemeMultiplier",
                                          -0.5f};
    // BoolSetting useCustomWindowFrame = {"/appearance/useCustomWindowFrame",
    // false};
    BoolSetting legacyDankerinoRemoveSpacesBetweenEmotes_ = {
        "/appearance/removeSpacesBetweenEmotes", false};

    // Badges
    BoolSetting showBadgesGlobalAuthority = {
        "/appearance/badges/GlobalAuthority", true};
    BoolSetting showBadgesPredictions = {"/appearance/badges/predictions",
                                         true};
    BoolSetting showBadgesChannelAuthority = {
        "/appearance/badges/ChannelAuthority", true};
    BoolSetting showBadgesSubscription = {"/appearance/badges/subscription",
                                          true};
    BoolSetting showBadgesVanity = {"/appearance/badges/vanity", true};
    BoolSetting showBadgesChatterino = {"/appearance/badges/chatterino", true};
    BoolSetting showBadgesDankerino = {"/appearance/badges/dankerino", true};
    BoolSetting showBadgesFfz = {"/appearance/badges/ffz", true};
    BoolSetting useCustomFfzModeratorBadges = {
        "/appearance/badges/useCustomFfzModeratorBadges", true};
    BoolSetting useCustomFfzVipBadges = {
        "/appearance/badges/useCustomFfzVipBadges", true};
    BoolSetting showBadgesSevenTV = {"/appearance/badges/seventv", true};

    /// Behaviour
    BoolSetting allowDuplicateMessages = {"/behaviour/allowDuplicateMessages",
                                          true};
    BoolSetting mentionUsersWithAt = {"/behaviour/mentionUsersWithAt", false};
    BoolSetting showJoins = {"/behaviour/showJoins", false};
    BoolSetting showParts = {"/behaviour/showParts", false};
    FloatSetting mouseScrollMultiplier = {"/behaviour/mouseScrollMultiplier",
                                          1.0};
    BoolSetting autoCloseUserPopup = {"/behaviour/autoCloseUserPopup", true};
    BoolSetting autoCloseThreadPopup = {"/behaviour/autoCloseThreadPopup",
                                        false};
    // BoolSetting twitchSeperateWriteConnection =
    // {"/behaviour/twitchSeperateWriteConnection", false};

    // Auto-completion
    BoolSetting onlyFetchChattersForSmallerStreamers = {
        "/behaviour/autocompletion/onlyFetchChattersForSmallerStreamers", true};
    IntSetting smallStreamerLimit = {
        "/behaviour/autocompletion/smallStreamerLimit", 1000};
    BoolSetting prefixOnlyEmoteCompletion = {
        "/behaviour/autocompletion/prefixOnlyCompletion", true};
    BoolSetting userCompletionOnlyWithAt = {
        "/behaviour/autocompletion/userCompletionOnlyWithAt", false};
    BoolSetting emoteCompletionWithColon = {
        "/behaviour/autocompletion/emoteCompletionWithColon", true};
    BoolSetting showUsernameCompletionMenu = {
        "/behaviour/autocompletion/showUsernameCompletionMenu", true};

    FloatSetting pauseOnHoverDuration = {"/behaviour/pauseOnHoverDuration", 0};
    EnumSetting<Qt::KeyboardModifier> pauseChatModifier = {
        "/behaviour/pauseChatModifier", Qt::KeyboardModifier::NoModifier};
    BoolSetting autorun = {"/behaviour/autorun", false};
    BoolSetting mentionUsersWithComma = {"/behaviour/mentionUsersWithComma",
                                         true};
    BoolSetting lowercaseUsernames = {"/behaviour/lowercaseUsernames", false};

    /// Commands
    BoolSetting allowCommandsAtEnd = {"/commands/allowCommandsAtEnd", false};

    /// Emotes
    BoolSetting scaleEmotesByLineHeight = {"/emotes/scaleEmotesByLineHeight",
                                           false};
    BoolSetting enableEmoteImages = {"/emotes/enableEmoteImages", true};
    BoolSetting animateEmotes = {"/emotes/enableGifAnimations", true};
    FloatSetting emoteScale = {"/emotes/scale", 1.f};
    BoolSetting showUnlistedSevenTVEmotes = {
        "/emotes/showUnlistedSevenTVEmotes", false};

    QStringSetting emojiSet = {"/emotes/emojiSet", "Twitter"};

    BoolSetting stackBits = {"/emotes/stackBits", false};
    BoolSetting removeSpacesBetweenEmotes = {
        "/emotes/removeSpacesBetweenEmotes", false};

    BoolSetting enableBTTVGlobalEmotes = {"/emotes/bttv/global", true};
    BoolSetting enableBTTVChannelEmotes = {"/emotes/bttv/channel", true};
    BoolSetting enableFFZGlobalEmotes = {"/emotes/ffz/global", true};
    BoolSetting enableFFZChannelEmotes = {"/emotes/ffz/channel", true};
    BoolSetting enableSevenTVGlobalEmotes = {"/emotes/seventv/global", true};
    BoolSetting enableSevenTVChannelEmotes = {"/emotes/seventv/channel", true};
    BoolSetting enableSevenTVEventAPI = {"/emotes/seventv/eventapi", true};

    /// Links
    BoolSetting linksDoubleClickOnly = {"/links/doubleClickToOpen", false};
    BoolSetting linkInfoTooltip = {"/links/linkInfoTooltip", false};
    IntSetting thumbnailSize = {"/appearance/thumbnailSize", 0};
    IntSetting thumbnailSizeStream = {"/appearance/thumbnailSizeStream", 2};
    BoolSetting unshortLinks = {"/links/unshortLinks", false};
    BoolSetting lowercaseDomains = {"/links/linkLowercase", true};

    /// Streamer Mode
    EnumSetting<StreamerModeSetting> enableStreamerMode = {
        "/streamerMode/enabled", StreamerModeSetting::DetectStreamingSoftware};
    BoolSetting streamerModeHideUsercardAvatars = {
        "/streamerMode/hideUsercardAvatars", true};
    BoolSetting streamerModeHideLinkThumbnails = {
        "/streamerMode/hideLinkThumbnails", true};
    BoolSetting streamerModeHideViewerCountAndDuration = {
        "/streamerMode/hideViewerCountAndDuration", false};
    BoolSetting streamerModeHideModActions = {"/streamerMode/hideModActions",
                                              true};
    BoolSetting streamerModeMuteMentions = {"/streamerMode/muteMentions", true};
    BoolSetting streamerModeSuppressLiveNotifications = {
        "/streamerMode/supressLiveNotifications", false};
    BoolSetting streamerModeSuppressInlineWhispers = {
        "/streamerMode/suppressInlineWhispers", true};

    /// Ignored Phrases
    QStringSetting ignoredPhraseReplace = {"/ignore/ignoredPhraseReplace",
                                           "***"};

    /// Blocked Users
    BoolSetting enableTwitchBlockedUsers = {"/ignore/enableTwitchBlockedUsers",
                                            true};
    IntSetting showBlockedUsersMessages = {"/ignore/showBlockedUsers", 0};

    /// Moderation
    QStringSetting timeoutAction = {"/moderation/timeoutAction", "Disable"};
    IntSetting timeoutStackStyle = {
        "/moderation/timeoutStackStyle",
        static_cast<int>(TimeoutStackStyle::Default)};

    /// Highlighting
    //    BoolSetting enableHighlights = {"/highlighting/enabled", true};
    BoolSetting customHighlightSound = {"/highlighting/useCustomSound", false};

    BoolSetting enableSelfHighlight = {
        "/highlighting/selfHighlight/nameIsHighlightKeyword", true};
    BoolSetting showSelfHighlightInMentions = {
        "/highlighting/selfHighlight/showSelfHighlightInMentions", true};
    BoolSetting enableSelfHighlightSound = {
        "/highlighting/selfHighlight/enableSound", true};
    BoolSetting enableSelfHighlightTaskbar = {
        "/highlighting/selfHighlight/enableTaskbarFlashing", true};
    QStringSetting selfHighlightSoundUrl = {
        "/highlighting/selfHighlightSoundUrl", ""};
    QStringSetting selfHighlightColor = {"/highlighting/selfHighlightColor",
                                         ""};

    BoolSetting enableWhisperHighlight = {
        "/highlighting/whisperHighlight/whispersHighlighted", true};
    BoolSetting enableWhisperHighlightSound = {
        "/highlighting/whisperHighlight/enableSound", false};
    BoolSetting enableWhisperHighlightTaskbar = {
        "/highlighting/whisperHighlight/enableTaskbarFlashing", false};
    QStringSetting whisperHighlightSoundUrl = {
        "/highlighting/whisperHighlightSoundUrl", ""};
    QStringSetting whisperHighlightColor = {
        "/highlighting/whisperHighlightColor", ""};

    BoolSetting enableRedeemedHighlight = {
        "/highlighting/redeemedHighlight/highlighted", true};
    //    BoolSetting enableRedeemedHighlightSound = {
    //        "/highlighting/redeemedHighlight/enableSound", false};
    //    BoolSetting enableRedeemedHighlightTaskbar = {
    //        "/highlighting/redeemedHighlight/enableTaskbarFlashing", false};
    QStringSetting redeemedHighlightSoundUrl = {
        "/highlighting/redeemedHighlightSoundUrl", ""};
    QStringSetting redeemedHighlightColor = {
        "/highlighting/redeemedHighlightColor", ""};

    BoolSetting enableFirstMessageHighlight = {
        "/highlighting/firstMessageHighlight/highlighted", true};
    //    BoolSetting enableFirstMessageHighlightSound = {
    //        "/highlighting/firstMessageHighlight/enableSound", false};
    //    BoolSetting enableFirstMessageHighlightTaskbar = {
    //        "/highlighting/firstMessageHighlight/enableTaskbarFlashing", false};
    QStringSetting firstMessageHighlightSoundUrl = {
        "/highlighting/firstMessageHighlightSoundUrl", ""};
    QStringSetting firstMessageHighlightColor = {
        "/highlighting/firstMessageHighlightColor", ""};

    BoolSetting enableElevatedMessageHighlight = {
        "/highlighting/elevatedMessageHighlight/highlighted", true};
    //    BoolSetting enableElevatedMessageHighlightSound = {
    //        "/highlighting/elevatedMessageHighlight/enableSound", false};
    //    BoolSetting enableElevatedMessageHighlightTaskbar = {
    //        "/highlighting/elevatedMessageHighlight/enableTaskbarFlashing", false};
    QStringSetting elevatedMessageHighlightSoundUrl = {
        "/highlighting/elevatedMessageHighlight/soundUrl", ""};
    QStringSetting elevatedMessageHighlightColor = {
        "/highlighting/elevatedMessageHighlight/color", ""};

    BoolSetting enableSubHighlight = {
        "/highlighting/subHighlight/subsHighlighted", true};
    BoolSetting enableSubHighlightSound = {
        "/highlighting/subHighlight/enableSound", false};
    BoolSetting enableSubHighlightTaskbar = {
        "/highlighting/subHighlight/enableTaskbarFlashing", false};
    QStringSetting subHighlightSoundUrl = {"/highlighting/subHighlightSoundUrl",
                                           ""};
    QStringSetting subHighlightColor = {"/highlighting/subHighlightColor", ""};

    BoolSetting enableThreadHighlight = {
        "/highlighting/thread/nameIsHighlightKeyword", true};
    BoolSetting showThreadHighlightInMentions = {
        "/highlighting/thread/showSelfHighlightInMentions", true};
    BoolSetting enableThreadHighlightSound = {
        "/highlighting/thread/enableSound", true};
    BoolSetting enableThreadHighlightTaskbar = {
        "/highlighting/thread/enableTaskbarFlashing", true};
    QStringSetting threadHighlightSoundUrl = {
        "/highlighting/threadHighlightSoundUrl", ""};
    QStringSetting threadHighlightColor = {"/highlighting/threadHighlightColor",
                                           ""};

    QStringSetting highlightColor = {"/highlighting/color", ""};

    BoolSetting longAlerts = {"/highlighting/alerts", false};

    BoolSetting highlightMentions = {"/highlighting/mentions", true};

    /// Filtering
    BoolSetting excludeUserMessagesFromFilter = {
        "/filtering/excludeUserMessages", false};

    /// Logging
    BoolSetting enableLogging = {"/logging/enabled", false};

    QStringSetting logPath = {"/logging/path", ""};

    QStringSetting pathHighlightSound = {"/highlighting/highlightSoundPath",
                                         ""};

    BoolSetting highlightAlwaysPlaySound = {"/highlighting/alwaysPlaySound",
                                            false};

    BoolSetting inlineWhispers = {"/whispers/enableInlineWhispers", true};
    BoolSetting highlightInlineWhispers = {"/whispers/highlightInlineWhispers",
                                           false};

    /// Notifications
    BoolSetting notificationFlashTaskbar = {"/notifications/enableFlashTaskbar",
                                            false};
    BoolSetting notificationPlaySound = {"/notifications/enablePlaySound",
                                         false};
    BoolSetting notificationCustomSound = {"/notifications/customPlaySound",
                                           false};
    QStringSetting notificationPathSound = {"/notifications/highlightSoundPath",
                                            "qrc:/sounds/ping3.wav"};
    BoolSetting notificationOnAnyChannel = {"/notifications/onAnyChannel",
                                            false};

    BoolSetting notificationToast = {"/notifications/enableToast", false};
    IntSetting openFromToast = {"/notifications/openFromToast",
                                static_cast<int>(ToastReaction::OpenInBrowser)};

    /// External tools
    // Streamlink
    BoolSetting streamlinkUseCustomPath = {"/external/streamlink/useCustomPath",
                                           false};
    QStringSetting streamlinkPath = {"/external/streamlink/customPath", ""};
    QStringSetting preferredQuality = {"/external/streamlink/quality",
                                       "Choose"};
    QStringSetting streamlinkOpts = {"/external/streamlink/options", ""};

    // Custom URI Scheme
    QStringSetting customURIScheme = {"/external/urischeme"};

    // Image Uploader
    BoolSetting imageUploaderEnabled = {"/external/imageUploader/enabled",
                                        false};
    QStringSetting imageUploaderUrl = {"/external/imageUploader/url", ""};
    QStringSetting imageUploaderFormField = {
        "/external/imageUploader/formField", ""};
    QStringSetting imageUploaderHeaders = {"/external/imageUploader/headers",
                                           ""};
    QStringSetting imageUploaderLink = {"/external/imageUploader/link", ""};
    QStringSetting imageUploaderDeletionLink = {
        "/external/imageUploader/deletionLink", ""};

    /// Misc
    BoolSetting betaUpdates = {"/misc/beta", false};
#ifdef Q_OS_LINUX
    BoolSetting useKeyring = {"/misc/useKeyring", true};
#endif
    BoolSetting enableExperimentalIrc = {"/misc/experimentalIrc", false};

    IntSetting startUpNotification = {"/misc/startUpNotification", 0};
    QStringSetting currentVersion = {"/misc/currentVersion", ""};

    BoolSetting loadTwitchMessageHistoryOnConnect = {
        "/misc/twitch/loadMessageHistoryOnConnect", true};
    IntSetting twitchMessageHistoryLimit = {
        "/misc/twitch/messageHistoryLimit",
        800,
    };
<<<<<<< HEAD
    BoolSetting displaySevenTVAnimatedProfile = {
        "/misc/displaySevenTVAnimatedProfile", false};
=======
    IntSetting scrollbackSplitLimit = {
        "/misc/scrollback/splitLimit",
        1000,
    };
    IntSetting scrollbackUsercardLimit = {
        "/misc/scrollback/usercardLimit",
        1000,
    };
>>>>>>> 1eabda86

    // Temporary time-gate-overrides
    EnumSetting<HelixTimegateOverride> helixTimegateRaid = {
        "/misc/twitch/helix-timegate/raid",
        HelixTimegateOverride::Timegate,
    };
    EnumSetting<HelixTimegateOverride> helixTimegateWhisper = {
        "/misc/twitch/helix-timegate/whisper",
        HelixTimegateOverride::Timegate,
    };
    EnumSetting<HelixTimegateOverride> helixTimegateVIPs = {
        "/misc/twitch/helix-timegate/vips",
        HelixTimegateOverride::Timegate,
    };
    EnumSetting<HelixTimegateOverride> helixTimegateModerators = {
        "/misc/twitch/helix-timegate/moderators",
        HelixTimegateOverride::Timegate,
    };

    EnumSetting<HelixTimegateOverride> helixTimegateCommercial = {
        "/misc/twitch/helix-timegate/commercial",
        HelixTimegateOverride::Timegate,
    };

    IntSetting emotesTooltipPreview = {"/misc/emotesTooltipPreview", 1};
    BoolSetting openLinksIncognito = {"/misc/openLinksIncognito", 0};

    QStringSetting cachePath = {"/cache/path", ""};
    BoolSetting restartOnCrash = {"/misc/restartOnCrash", false};
    BoolSetting attachExtensionToAnyProcess = {
        "/misc/attachExtensionToAnyProcess", false};
    BoolSetting askOnImageUpload = {"/misc/askOnImageUpload", true};
    BoolSetting informOnTabVisibilityToggle = {"/misc/askOnTabVisibilityToggle",
                                               true};
    BoolSetting lockNotebookLayout = {"/misc/lockNotebookLayout", false};

    /// Debug
    BoolSetting showUnhandledIrcMessages = {"/debug/showUnhandledIrcMessages",
                                            false};

    /// UI
    // Purely QOL settings are here (like last item in a list).
    IntSetting lastSelectChannelTab = {"/ui/lastSelectChannelTab", 0};
    IntSetting lastSelectIrcConn = {"/ui/lastSelectIrcConn", 0};

    // Similarity
    BoolSetting similarityEnabled = {"/similarity/similarityEnabled", false};
    BoolSetting colorSimilarDisabled = {"/similarity/colorSimilarDisabled",
                                        true};
    BoolSetting hideSimilar = {"/similarity/hideSimilar", false};
    BoolSetting hideSimilarBySameUser = {"/similarity/hideSimilarBySameUser",
                                         true};
    BoolSetting hideSimilarMyself = {"/similarity/hideSimilarMyself", false};
    BoolSetting shownSimilarTriggerHighlights = {
        "/similarity/shownSimilarTriggerHighlights", false};
    FloatSetting similarityPercentage = {"/similarity/similarityPercentage",
                                         0.9f};
    IntSetting hideSimilarMaxDelay = {"/similarity/hideSimilarMaxDelay", 5};
    IntSetting hideSimilarMaxMessagesToCheck = {
        "/similarity/hideSimilarMaxMessagesToCheck", 3};

    /// Timeout buttons

    ChatterinoSetting<std::vector<TimeoutButton>> timeoutButtons = {
        "/timeouts/timeoutButtons",
        {{"s", 1},
         {"s", 30},
         {"m", 1},
         {"m", 5},
         {"m", 30},
         {"h", 1},
         {"d", 1},
         {"w", 1}}};

    // more misc dankerino shit
    IntSetting twitchHighRateLimitDelay = {
        "/misc/twitch/highRateLimitDelay",
        100,
    };
    IntSetting twitchLowRateLimitDelay = {
        "/misc/twitch/lowRateLimitDelay",
        1100,
    };
    BoolSetting abnormalNonceDetection = {"/misc/abnormalNonceDetection",
                                          false};
    BoolSetting normalNonceDetection = {"/misc/normalNonceDetection", false};
    BoolSetting nonceFuckeryEnabled = {"/misc/nonceFuckeryEnabled", false};
    QStringSetting webchatColor = {"/misc/webchatColor", "#3FFFA30B"};

    BoolSetting dankerinoThreeLetterApiEasterEgg = {
        "/misc/dankerinoThreeLetterApiEasterEgg", false};

    BoolSetting allowBridgeImpersonation = {"/misc/allowBridgeImpersonation",
                                            false};
    QStringSetting bridgeUser = {"/misc/bridgeUser", "supabridge"};

private:
    BoolSetting nonceFuckeryMigrated_ = {"/misc/nonceFuckeryMigrated", false};
    void updateModerationActions();
    void moveLegacyDankerinoSettings_();
};

}  // namespace chatterino

#ifdef CHATTERINO
#    include "singletons/Settings.hpp"
#endif<|MERGE_RESOLUTION|>--- conflicted
+++ resolved
@@ -443,10 +443,8 @@
         "/misc/twitch/messageHistoryLimit",
         800,
     };
-<<<<<<< HEAD
     BoolSetting displaySevenTVAnimatedProfile = {
         "/misc/displaySevenTVAnimatedProfile", false};
-=======
     IntSetting scrollbackSplitLimit = {
         "/misc/scrollback/splitLimit",
         1000,
@@ -455,7 +453,6 @@
         "/misc/scrollback/usercardLimit",
         1000,
     };
->>>>>>> 1eabda86
 
     // Temporary time-gate-overrides
     EnumSetting<HelixTimegateOverride> helixTimegateRaid = {
