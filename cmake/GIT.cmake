--- conflicted
+++ resolved
@@ -62,7 +62,6 @@
         )
 
         execute_process(
-<<<<<<< HEAD
                 COMMAND ${GIT_EXECUTABLE} merge-base HEAD master
                 WORKING_DIRECTORY ${CMAKE_SOURCE_DIR}
                 OUTPUT_VARIABLE GIT_UPSTREAM_COMMIT
@@ -76,16 +75,10 @@
         )
 
         execute_process(
-                COMMAND ${GIT_EXECUTABLE} describe
-                WORKING_DIRECTORY ${CMAKE_SOURCE_DIR}
-                OUTPUT_VARIABLE GIT_RELEASE
-                OUTPUT_STRIP_TRAILING_WHITESPACE
-=======
             COMMAND ${GIT_EXECUTABLE} describe
             WORKING_DIRECTORY ${CMAKE_SOURCE_DIR}
             OUTPUT_VARIABLE GIT_RELEASE
             OUTPUT_STRIP_TRAILING_WHITESPACE
->>>>>>> 28bdf440
         )
 
         execute_process(
