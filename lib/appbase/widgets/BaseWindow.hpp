--- conflicted
+++ resolved
@@ -1,142 +1,3 @@
-<<<<<<< HEAD
-#pragma once
-
-#include "widgets/BaseWidget.hpp"
-
-#include <functional>
-#include <pajlada/signals/signalholder.hpp>
-
-class QHBoxLayout;
-struct tagMSG;
-typedef struct tagMSG MSG;
-
-namespace AB_NAMESPACE {
-
-class Button;
-class EffectLabel;
-class TitleBarButton;
-enum class TitleBarButtonStyle;
-
-class BaseWindow : public BaseWidget
-{
-    Q_OBJECT
-
-public:
-    enum Flags {
-        None = 0,
-        EnableCustomFrame = 1,
-        Frameless = 2,
-        TopMost = 4,
-        DisableCustomScaling = 8,
-        FramelessDraggable = 16,
-    };
-
-    enum ActionOnFocusLoss { Nothing, Delete, Close, Hide };
-
-    explicit BaseWindow(QWidget *parent = nullptr, Flags flags_ = None);
-
-    void setInitialBounds(const QRect &bounds);
-    QRect getBounds();
-
-    QWidget *getLayoutContainer();
-    bool hasCustomWindowFrame();
-    TitleBarButton *addTitleBarButton(const TitleBarButtonStyle &style,
-                                      std::function<void()> onClicked);
-    EffectLabel *addTitleBarLabel(std::function<void()> onClicked);
-
-    void setStayInScreenRect(bool value);
-    bool getStayInScreenRect() const;
-
-    void setActionOnFocusLoss(ActionOnFocusLoss value);
-    ActionOnFocusLoss getActionOnFocusLoss() const;
-
-    void moveTo(QWidget *widget, QPoint point, bool offset = true);
-
-    virtual float scale() const override;
-    float qtFontScale() const;
-
-    Flags getFlags();
-
-    pajlada::Signals::NoArgSignal closing;
-
-    static bool supportsCustomWindowFrame();
-
-protected:
-    virtual bool nativeEvent(const QByteArray &eventType, void *message,
-                             long *result) override;
-    virtual void scaleChangedEvent(float) override;
-
-    virtual void paintEvent(QPaintEvent *) override;
-
-    virtual void changeEvent(QEvent *) override;
-    virtual void leaveEvent(QEvent *) override;
-    virtual void resizeEvent(QResizeEvent *) override;
-    virtual void moveEvent(QMoveEvent *) override;
-    virtual void closeEvent(QCloseEvent *) override;
-
-    virtual void themeChangedEvent() override;
-    virtual bool event(QEvent *event) override;
-    virtual void wheelEvent(QWheelEvent *event) override;
-
-    void mousePressEvent(QMouseEvent *event) override;
-    void mouseReleaseEvent(QMouseEvent *event) override;
-    void mouseMoveEvent(QMouseEvent *event) override;
-    QPointF movingRelativePos;
-    bool moving{};
-
-    void updateScale();
-
-    boost::optional<QColor> overrideBackgroundColor_;
-
-private:
-    void init();
-    void moveIntoDesktopRect(QWidget *parent);
-    void calcButtonsSizes();
-    void drawCustomWindowFrame(QPainter &painter);
-    void onFocusLost();
-
-    bool handleDPICHANGED(MSG *msg);
-    bool handleSHOWWINDOW(MSG *msg);
-    bool handleNCCALCSIZE(MSG *msg, long *result);
-    bool handleSIZE(MSG *msg);
-    bool handleMOVE(MSG *msg);
-    bool handleNCHITTEST(MSG *msg, long *result);
-
-    bool enableCustomFrame_;
-    ActionOnFocusLoss actionOnFocusLoss_ = Nothing;
-    bool frameless_;
-    bool stayInScreenRect_ = false;
-    bool shown_ = false;
-    Flags flags_;
-    float nativeScale_ = 1;
-
-    struct {
-        QLayout *windowLayout = nullptr;
-        QHBoxLayout *titlebarBox = nullptr;
-        QWidget *titleLabel = nullptr;
-        TitleBarButton *minButton = nullptr;
-        TitleBarButton *maxButton = nullptr;
-        TitleBarButton *exitButton = nullptr;
-        QWidget *layoutBase = nullptr;
-        std::vector<Button *> buttons;
-    } ui_;
-
-#ifdef USEWINSDK
-    QRect initalBounds_;
-    QRect currentBounds_;
-    QRect nextBounds_;
-    QTimer useNextBounds_;
-    bool isNotMinimizedOrMaximized_{};
-#endif
-
-    pajlada::Signals::SignalHolder connections_;
-    std::vector<pajlada::Signals::ScopedConnection> managedConnections_;
-
-    friend class BaseWidget;
-};
-
-}  // namespace AB_NAMESPACE
-=======
 #pragma once
 
 #include "widgets/BaseWidget.hpp"
@@ -274,5 +135,4 @@
     friend class BaseWidget;
 };
 
-}  // namespace AB_NAMESPACE
->>>>>>> 3404cc50
+}  // namespace AB_NAMESPACE