--- conflicted
+++ resolved
@@ -4,11 +4,7 @@
 on:
   push:
     branches:
-<<<<<<< HEAD
       - dankerino/patched
-=======
-      - rainbow-color
->>>>>>> 2dcdd8b4
   pull_request:
 
 jobs:
@@ -252,12 +248,7 @@
   create-release:
     needs: build
     runs-on: ubuntu-latest
-<<<<<<< HEAD
     if: (github.event_name == 'push' && github.ref == 'refs/heads/dankerino/patched')
-=======
-    if: (github.event_name == 'push' && github.ref == 'refs/heads/rainbow-color')
->>>>>>> 2dcdd8b4
-
     steps:
       - name: Create release
         id: create_release
